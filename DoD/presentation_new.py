from DoD import view_4c_analysis_baseline as v4c
from DoD import material_view_analysis as mva
from tqdm import tqdm
import random

<<<<<<< HEAD
=======
from DoD.colors import Colors

>>>>>>> a0c0dc66

def get_row_from_key(df, key_name, key_value):
    # select row based on multiple composite keys
    assert len(key_value) == len(key_name)

    condition = (df[key_name[0]] == key_value[0])
    for i in range(1, len(key_name)):
        condition = (condition & (df[key_name[i]] == key_value[i]))

    # there may be multiple rows satisfying the same condition
    row = df.loc[condition]
    return row


def row_df_to_string(row_df):
    # there may be multiple rows satisfying the same condition
    df_str = row_df.to_string(header=False, index=False, index_names=False).split('\n')
    row_strs = [','.join(row.split()) for row in df_str]

    # row_strs = []
    # for i in range(len(row_df)):
    #     row = row_df.iloc[[i]]
    #     row_str = row.to_string(header=False, index=False, index_names=False)
    #     row_strs.append(row_str)
    # print(row_strs)
    return row_strs


if __name__ == '__main__':

    import glob
    import pandas as pd
    import pprint

    pd.set_option('display.max_columns', None)
    pd.set_option('display.max_rows', None)
    pd.set_option('display.max_colwidth', None)
    pd.set_option('display.width', None)  # or 199

    dir_path = "./e2e_test"

    # Run 4C
    print(Colors.CBOLD + "--------------------------------------------------------------------------" + Colors.CEND)
    print("Running 4C...")
    results = v4c.main(dir_path)

    # TODO: don't separate by schemas for now
    compatible_groups = []
    contained_groups = []
    complementary_groups = []
    contradictory_groups = []
    all_pair_contr_compl = {}

    for k, v in results[0].items():
        compatible_groups = compatible_groups + v['compatible']
        contained_groups = contained_groups + v['contained']
        complementary_groups = complementary_groups + v['complementary']
        contradictory_groups = contradictory_groups + v['contradictory']
        all_pair_contr_compl.update(v['all_pair_contr_compl'])

    csv_files = glob.glob(dir_path + "/view_*")
    view_dfs = []
    has_compatible_view_been_added = [False] * len(compatible_groups)

    for f in csv_files:
        # remove duplicates in compatible groups
        already_added = False
        for i, compatible_group in enumerate(compatible_groups):
            if f in compatible_group:
                if has_compatible_view_been_added[i]:
                    already_added = True
                else:
                    has_compatible_view_been_added[i] = True

        if not already_added:
            df = pd.read_csv(f)
            view_dfs.append((df, f))

    print()
    print(Colors.CBOLD + "--------------------------------------------------------------------------" + Colors.CEND)
    print("Number of views: ", len(csv_files))
    print("After removing duplicates in compatible groups: ", len(view_dfs))

    view_files = [v[1] for v in view_dfs]
    # print(compatible_groups)
    # print(view_files)

    print(Colors.CBOLD + "--------------------------------------------------------------------------" + Colors.CEND)
    print("Processing complementary and contradictory views...")
    all_pair_contr_compl_new = {}

    # key: contradictory or complementary row, value: set of views containing the row
    contr_or_compl_row_to_path_dict = {}


    def add_to_row_to_path_dict(row_strs, path):
        for row in row_strs:
            if row not in contr_or_compl_row_to_path_dict.keys():
                contr_or_compl_row_to_path_dict[row] = {path}
            else:
                contr_or_compl_row_to_path_dict[row].add(path)


    import time

    # sampling contradictory and complementary rows
    sample_size = 5

    for path, result in tqdm(all_pair_contr_compl.items()):
        path1 = path[0]
        path2 = path[1]

        # print("processing " + path1 + " " + path2)

        if not (path1 in view_files and path2 in view_files):
            continue

        # print("----IO----")
        # start = time.time()
        df1 = pd.read_csv(path1, encoding='latin1', thousands=',')
        df1 = mva.curate_view(df1)
        df1 = v4c.normalize(df1)
        # df1 = df1.sort_index(axis=1)
        df2 = pd.read_csv(path2, encoding='latin1', thousands=',')
        df2 = mva.curate_view(df2)
        df2 = v4c.normalize(df2)
        # df2 = df2.sort_index(axis=1)
        # print(time.time() - start)

        all_pair_contr_compl_new[path] = {}

        # print("---loop----")
        # loopstart = time.time()

        get_row_from_key_time = 0
        row_df_to_string_time = 0
        add_to_row_to_path_dict_time = 0

        for candidate_key_tuple, result_list in result.items():

            complementary_keys1 = result_list[0]
            complementary_keys2 = result_list[1]
            contradictory_keys = result_list[2]

            if len(contradictory_keys) > 0:

                all_pair_contr_compl_new[path][candidate_key_tuple] = ["contradictory"]

                # a list containing candidate key names
                candidate_key = list(candidate_key_tuple)
                # a list of tuples, each tuple corresponds to the contradictory key values
                key_values = list(contradictory_keys)
                if len(key_values) > sample_size:
                    key_values = random.sample(key_values, k=sample_size)

                # there could be multiple contradictions existing in a pair of views
                for key_value in key_values:
                    # select row based on multiple composite keys
                    # start = time.time()
                    row1_df = get_row_from_key(df1, candidate_key, key_value)
                    row2_df = get_row_from_key(df2, candidate_key, key_value)
                    # get_row_from_key_time += (time.time() - start)

                    all_pair_contr_compl_new[path][candidate_key_tuple].append((row1_df, row2_df))

                    # start = time.time()
                    row1_strs = row_df_to_string(row1_df)
                    row2_strs = row_df_to_string(row2_df)
                    # row_df_to_string_time += (time.time() - start)

                    # start = time.time()
                    add_to_row_to_path_dict(row1_strs, path1)
                    add_to_row_to_path_dict(row2_strs, path2)
                    # add_to_row_to_path_dict_time += (time.time() - start)

            if len(contradictory_keys) == 0:

                all_pair_contr_compl_new[path][candidate_key_tuple] = ["complementary"]

                candidate_key = list(candidate_key_tuple)
                key_values1 = list(complementary_keys1)
                key_values2 = list(complementary_keys2)
                if len(key_values1) > sample_size:
                    key_values1 = random.sample(key_values1, k=sample_size)
                if len(key_values2) > sample_size:
                    key_values2 = random.sample(key_values2, k=sample_size)

                row1_dfs = []
                for key_value in key_values1:
                    # start = time.time()
                    row1_df = get_row_from_key(df1, candidate_key, key_value)
                    # get_row_from_key_time += (time.time() - start)
                    # print(df1, candidate_key, key_value)
                    # print(row1_df)
                    row1_dfs.append(row1_df)

                    # start = time.time()
                    row1_strs = row_df_to_string(row1_df)
                    # row_df_to_string_time += (time.time() - start)

                    # start = time.time()
                    add_to_row_to_path_dict(row1_strs, path1)
                    # add_to_row_to_path_dict_time += (time.time() - start)

                row2_dfs = []
                for key_value in key_values2:
                    # start = time.time()
                    row2_df = get_row_from_key(df2, candidate_key, key_value)
                    # get_row_from_key_time += (time.time() - start)
                    # print(df2, candidate_key, key_value)
                    # print(row2_df)
                    row2_dfs.append(row2_df)

                    # start = time.time()
                    row2_strs = row_df_to_string(row2_df)
                    # row_df_to_string_time += (time.time() - start)

                    # start = time.time()
                    add_to_row_to_path_dict(row2_strs, path2)
                    # add_to_row_to_path_dict_time += (time.time() - start)

                all_pair_contr_compl_new[path][candidate_key_tuple].append((row1_dfs, row2_dfs))

        # print(time.time() - loopstart)
        # print("get_row_from_key_time: " + str(get_row_from_key_time))
        # print("row_df_to_string_time: " + str(row_df_to_string_time))
        # print("add_to_row_to_path_dict_time: " + str(add_to_row_to_path_dict_time))

    # Initialize ranking model
    key_rank = {}
    row_rank = contr_or_compl_row_to_path_dict.copy()
    for row, path in row_rank.items():
        row_rank[row] = 0
    view_rank = {}
    for path in view_files:
        view_rank[path] = 0

    # epsilon-greedy
    epsilon = 0.1

    # TODO: Pick unexplored views first? Pick a pair that would reduce the most uncertainty? Favor views with higher
    #  scores?
    #  For now, pick randomly
    paths = list(all_pair_contr_compl_new.keys())

    random.shuffle(paths)

    for path in paths:

        print(Colors.CBOLD + "--------------------------------------------------------------------------" + Colors.CEND)

        path1 = path[0]
        path2 = path[1]
        print(Colors.CBLUEBG2 + path1 + " - " + path2 + Colors.CEND)

        candidate_key_dict = all_pair_contr_compl_new[path]

        count = 0
        option_dict = {}

        # exploitation vs exploration
        # TODO:
        #  Epsilon-greedy:
        #  If the user has selected the same candidate key more than n times, and did not select other keys (of the
        #  current 2 views),
        #  this means they are pretty confident about their choices, so we don't bother showing them other keys again.
        #  (This can be more complicated, like using confidence bounds etc)
        #  In epsilon probability, we still show the user all candidate keys in case they made a mistake or want to
        #  explore other keys

        n = 2

        p = random.random()

        best_key = None
        if p > epsilon:
            best_score = None
            for candidate_key_tuple in candidate_key_dict.keys():
                if candidate_key_tuple in key_rank.keys():
                    if key_rank[candidate_key_tuple] >= n:
                        best_key = candidate_key_tuple
                        best_score = key_rank[candidate_key_tuple]
            if best_key != None:
                sum_scores = 0
                other_keys = []
                for key in candidate_key_dict.keys():
                    if key != best_key and key in key_rank.keys():
                        sum_scores += key_rank[key]
                        other_keys.append(key)
                # Exclude other keys because they all have 0 score
                if sum_scores == 0:
                    for key in other_keys:
                        del candidate_key_dict[key]
                else:
                    best_key = None

        for candidate_key_tuple, contr_or_compl_df_list in candidate_key_dict.items():

            if candidate_key_tuple not in key_rank.keys():
                key_rank[candidate_key_tuple] = 0

            print("Candidate key " + Colors.CREDBG2 + str(candidate_key_tuple) + Colors.CEND + " is "
                  + Colors.CVIOLETBG2 + contr_or_compl_df_list[0] + Colors.CEND)


            def print_option(option_num, df):
                print(Colors.CGREENBG2 + "Option " + str(option_num) + Colors.CEND)
                print(df)


            if contr_or_compl_df_list[0] == "contradictory":
                # print(contr_or_compl_df_list)
                row1_dfs = []
                row2_dfs = []
                for row_tuple in contr_or_compl_df_list[1:]:

                    # TODO: epsilon greedy
                    #  If the user always select one contradictory row over the other, skip this contradiction
                    skip_this_pair = False
                    exclude_this_contradiction = False
                    if p > epsilon:
                        row1_strs = row_df_to_string(row_tuple[0])
                        row2_strs = row_df_to_string(row_tuple[1])
                        for row1 in row1_strs:
                            for row2 in row2_strs:
                                if (row_rank[row1] > n and row_rank[row2] == 0) or \
                                        (row_rank[row2] > n and row_rank[row1] == 0):
                                    if best_key != None:
                                        # The user already have a preferred key and preferred row
                                        # skip showing this pair of view
                                        skip_this_pair = True
                                    else:
                                        # exclude this particular contradiction
                                        exclude_this_contradiction = True

                        if skip_this_pair:
                            print("Skipping...")
                        if exclude_this_contradiction:
                            continue

                    row1_dfs.append(row_tuple[0])
                    row2_dfs.append(row_tuple[1])

                # concatenate all contradictory rows in both side
                if len(row1_dfs) > 0 and len(row2_dfs) > 0:
                    contradictory_rows1 = pd.concat(row1_dfs)
                    count += 1
                    print_option(count, contradictory_rows1)
                    option_dict[count] = (candidate_key_tuple, row1_dfs, path1)

                    contradictory_rows2 = pd.concat(row2_dfs)
                    count += 1
                    print_option(count, contradictory_rows2)
                    option_dict[count] = (candidate_key_tuple, row2_dfs, path2)
                else:
                    print("Skipped all contradictions based on previous selection")

            if contr_or_compl_df_list[0] == "complementary":
                # TODO: epsilon greedy for complementary rows?
                #  But they are not really "choose one over the other" relationship

                # concatenate all complementary (non-intersecting) rows in both side
                complementary_df_tuple = contr_or_compl_df_list[1]
                count += 1
                complementary_part1 = pd.concat(complementary_df_tuple[0])
                print_option(count, complementary_part1)
                option_dict[count] = (candidate_key_tuple, complementary_df_tuple[0], path1)

                count += 1
                complementary_part2 = pd.concat(complementary_df_tuple[1])
                print_option(count, complementary_part2)
                option_dict[count] = (candidate_key_tuple, complementary_df_tuple[1], path2)

        if len(option_dict) > 0:
            option_picked = input(Colors.CGREYBG + "Select option (or 0 if no preferred option): " + Colors.CEND)

            if option_picked == "":
                # print(Colors.CBEIGEBG + "Key rank" + Colors.CEND)
                # pprint.pprint(key_rank)
                # print(Colors.CBEIGEBG + "Row rank" + Colors.CEND)
                # pprint.pprint(row_rank)
                print(Colors.CBEIGEBG + "View rank" + Colors.CEND)
                sorted_view_rank = [(view, score) for view, score in
                                    sorted(view_rank.items(), key=lambda item: item[1], reverse=True)]
                pprint.pprint(sorted_view_rank)
                break

            while not (option_picked.isdigit() and
                       (int(option_picked) in option_dict.keys() or int(option_picked) == 0)):
                option_picked = input(Colors.CGREYBG + "Select option (or 0 if no preferred option): " + Colors.CEND)

            option_picked = int(option_picked)

            if option_picked != 0:
                candidate_key_picked = option_dict[option_picked][0]
                key_rank[candidate_key_picked] += 1

                # TODO： Add score for any view containing the contradictory or complementary row selected
                rows_picked = option_dict[option_picked][1]
                for row_df in rows_picked:
                    row_strs = row_df_to_string(row_df)

                    for row_str in row_strs:
                        if row_str in contr_or_compl_row_to_path_dict.keys():
                            paths_containing_row = contr_or_compl_row_to_path_dict[row_str]
                            for path in paths_containing_row:
                                view_rank[path] += 1

                        if row_str in row_rank.keys():
                            row_rank[row_str] += 1<|MERGE_RESOLUTION|>--- conflicted
+++ resolved
@@ -3,11 +3,8 @@
 from tqdm import tqdm
 import random
 
-<<<<<<< HEAD
-=======
 from DoD.colors import Colors
 
->>>>>>> a0c0dc66
 
 def get_row_from_key(df, key_name, key_value):
     # select row based on multiple composite keys
