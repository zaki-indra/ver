from DoD import view_4c_analysis_baseline as v4c
from DoD import material_view_analysis as mva
from tqdm import tqdm
import random

from DoD.colors import Colors

import server_config as config


def get_row_from_key(df, key_name, key_value):
    # select row based on multiple composite keys
    assert len(key_value) == len(key_name)

    condition = (df[key_name[0]] == key_value[0])
    for i in range(1, len(key_name)):
        condition = (condition & (df[key_name[i]] == key_value[i]))

    # there may be multiple rows satisfying the same condition
    row = df.loc[condition]
    return row


def row_df_to_string(row_df):
    # there may be multiple rows satisfying the same condition
    df_str = row_df.to_string(header=False, index=False, index_names=False).split('\n')
    row_strs = [','.join(row.split()) for row in df_str]

    # row_strs = []
    # for i in range(len(row_df)):
    #     row = row_df.iloc[[i]]
    #     row_str = row.to_string(header=False, index=False, index_names=False)
    #     row_strs.append(row_str)
    # print(row_strs)
    return row_strs


if __name__ == '__main__':

    import glob
    import pandas as pd
    import pprint

    pd.set_option('display.max_columns', None)
    pd.set_option('display.max_rows', None)
    pd.set_option('display.max_colwidth', None)
    pd.set_option('display.width', None)  # or 199

<<<<<<< HEAD
    dir_path = config.Mit.output_path
=======
    dir_path = "./test_old"

    msg_vspec = """
                    ######################################################################################################################
                    #                                              View Presentation                                                     #
                    #                    Goal: Help users find their preferred view among all generated views                            #                 
                    # 1. Run 4C algorithm that classifies the views into 4 categories:                                                   #
                    #    Compatible, Contained, Contradictory, Complementary                                                             #
                    # 2. Remove duplicates in compatible views and keep the view with the largest cardinality in contained views         #
                    # 3. Users choose the candidate key and its respective contradictory and complementary rows                          #
                    # 4. Exploitation vs exploration: exploit the knowledge based on user's previous selections                          #
                    #    and explore other options occasionally                                                                          #
                    # 5. Rank the views based on user's preference by keeping an inverted index from each row to the views containing it #                                                             #
                    ######################################################################################################################
                  """
    print(msg_vspec)
>>>>>>> b3f8bc00

    # Run 4C
    print(Colors.CBOLD + "--------------------------------------------------------------------------" + Colors.CEND)
    print("Running 4C...")
    results = v4c.main(dir_path)

    # TODO: don't separate by schemas for now
    compatible_groups = []
    contained_groups = []
    complementary_groups = []
    contradictory_groups = []
    all_pair_contr_compl = {}

    for k, v in results[0].items():
        compatible_groups = compatible_groups + v['compatible']
        contained_groups = contained_groups + v['contained']
        complementary_groups = complementary_groups + v['complementary']
        contradictory_groups = contradictory_groups + v['contradictory']
        all_pair_contr_compl.update(v['all_pair_contr_compl'])

<<<<<<< HEAD
    print(len(complementary_groups))
    print(len(contradictory_groups))
    csv_files = glob.glob(dir_path + "view_*")
    view_dfs = []
    has_compatible_view_been_added = [False] * len(compatible_groups)
=======
    # print(compatible_groups)
    # print(contained_groups)

    print()
    print(Colors.CBOLD + "--------------------------------------------------------------------------" + Colors.CEND)

    csv_files = glob.glob(dir_path + "/view_*")
    print("Number of views: ", len(csv_files))

    # Only keep the view with the largest cardinality in contained group
    largest_contained_views = set()
    for contained_group in contained_groups:
        max_size = 0
        largest_view = contained_group[0]
        for view in contained_group:
            if len(view) > max_size:
                max_size = len(view)
                largest_view = view
        largest_contained_views.add(largest_view)

    # print(largest_contained_views)

    # has_compatible_view_been_added = [False] * len(compatible_groups)

    view_files = set()
>>>>>>> b3f8bc00

    for f in csv_files:
        # already_added = False
        # for i, compatible_group in enumerate(compatible_groups):
        #     if f in compatible_group:
        #         if has_compatible_view_been_added[i]:
        #             already_added = True
        #         else:
        #             has_compatible_view_been_added[i] = True
        add = True
        # Remove duplicates in compatible groups, only keep the first view in each group
        for compatible_group in compatible_groups:
            if f in compatible_group:
                if f != compatible_group[0]:
                    add = False
                    break
        for contained_group in contained_groups:
            if f in contained_group:
                if f not in largest_contained_views:
                    add = False
                    break

        if add:
            view_files.add(f)

    print("After processing compatible and contained groups: ", len(view_files))

    print(Colors.CBOLD + "--------------------------------------------------------------------------" + Colors.CEND)
    print("Processing complementary and contradictory views...")
    all_pair_contr_compl_new = {}

    # key: contradictory or complementary row, value: set of views containing the row
    contr_or_compl_row_to_path_dict = {}


    def add_to_row_to_path_dict(row_strs, path):
        for row in row_strs:
            if row not in contr_or_compl_row_to_path_dict.keys():
                contr_or_compl_row_to_path_dict[row] = {path}
            else:
                contr_or_compl_row_to_path_dict[row].add(path)


    import time

    # sampling contradictory and complementary rows
    sample_size = 5

    for path, result in tqdm(all_pair_contr_compl.items()):
        path1 = path[0]
        path2 = path[1]

        if not (path1 in view_files and path2 in view_files):
            continue

        # print("----IO----")
        # start = time.time()
        df1 = pd.read_csv(path1, encoding='latin1', thousands=',')
        df1 = mva.curate_view(df1)
        df1 = v4c.normalize(df1)
        # df1 = df1.sort_index(axis=1)
        df2 = pd.read_csv(path2, encoding='latin1', thousands=',')
        df2 = mva.curate_view(df2)
        df2 = v4c.normalize(df2)
        # df2 = df2.sort_index(axis=1)
        # print(time.time() - start)

        all_pair_contr_compl_new[path] = {}

        # print("---loop----")
        # loopstart = time.time()

        get_row_from_key_time = 0
        row_df_to_string_time = 0
        add_to_row_to_path_dict_time = 0

        for candidate_key_tuple, result_list in result.items():

            complementary_keys1 = result_list[0]
            complementary_keys2 = result_list[1]
            contradictory_keys = result_list[2]

            if len(contradictory_keys) > 0:

                all_pair_contr_compl_new[path][candidate_key_tuple] = ["contradictory"]

                # a list containing candidate key names
                candidate_key = list(candidate_key_tuple)
                # a list of tuples, each tuple corresponds to the contradictory key values
                key_values = list(contradictory_keys)
                if len(key_values) > sample_size:
                    key_values = random.sample(key_values, k=sample_size)

                # there could be multiple contradictions existing in a pair of views
                for key_value in key_values:
                    # select row based on multiple composite keys
                    # start = time.time()
                    row1_df = get_row_from_key(df1, candidate_key, key_value)
                    row2_df = get_row_from_key(df2, candidate_key, key_value)
                    # get_row_from_key_time += (time.time() - start)

                    all_pair_contr_compl_new[path][candidate_key_tuple].append((row1_df, row2_df))

                    # start = time.time()
                    row1_strs = row_df_to_string(row1_df)
                    row2_strs = row_df_to_string(row2_df)
                    # row_df_to_string_time += (time.time() - start)

                    # start = time.time()
                    add_to_row_to_path_dict(row1_strs, path1)
                    add_to_row_to_path_dict(row2_strs, path2)
                    # add_to_row_to_path_dict_time += (time.time() - start)

            if len(contradictory_keys) == 0:

                all_pair_contr_compl_new[path][candidate_key_tuple] = ["complementary"]

                candidate_key = list(candidate_key_tuple)
                key_values1 = list(complementary_keys1)
                key_values2 = list(complementary_keys2)
                if len(key_values1) > sample_size:
                    key_values1 = random.sample(key_values1, k=sample_size)
                if len(key_values2) > sample_size:
                    key_values2 = random.sample(key_values2, k=sample_size)

                row1_dfs = []
                for key_value in key_values1:
                    # start = time.time()
                    row1_df = get_row_from_key(df1, candidate_key, key_value)
                    # get_row_from_key_time += (time.time() - start)
                    # print(df1, candidate_key, key_value)
                    # print(row1_df)
                    row1_dfs.append(row1_df)

                    # start = time.time()
                    row1_strs = row_df_to_string(row1_df)
                    # row_df_to_string_time += (time.time() - start)

                    # start = time.time()
                    add_to_row_to_path_dict(row1_strs, path1)
                    # add_to_row_to_path_dict_time += (time.time() - start)

                row2_dfs = []
                for key_value in key_values2:
                    # start = time.time()
                    row2_df = get_row_from_key(df2, candidate_key, key_value)
                    # get_row_from_key_time += (time.time() - start)
                    # print(df2, candidate_key, key_value)
                    # print(row2_df)
                    row2_dfs.append(row2_df)

                    # start = time.time()
                    row2_strs = row_df_to_string(row2_df)
                    # row_df_to_string_time += (time.time() - start)

                    # start = time.time()
                    add_to_row_to_path_dict(row2_strs, path2)
                    # add_to_row_to_path_dict_time += (time.time() - start)

                all_pair_contr_compl_new[path][candidate_key_tuple].append((row1_dfs, row2_dfs))

        # print(time.time() - loopstart)
        # print("get_row_from_key_time: " + str(get_row_from_key_time))
        # print("row_df_to_string_time: " + str(row_df_to_string_time))
        # print("add_to_row_to_path_dict_time: " + str(add_to_row_to_path_dict_time))

    # Initialize ranking model
    key_rank = {}
    row_rank = contr_or_compl_row_to_path_dict.copy()
    for row, path in row_rank.items():
        row_rank[row] = 0
    view_rank = {}
    for path in view_files:
        view_rank[path] = 0

    # epsilon-greedy
    epsilon = 0.1

    # TODO: Pick unexplored views first? Pick a pair that would reduce the most uncertainty? Favor views with higher
    #  scores?
    #  For now, pick randomly
    paths = list(all_pair_contr_compl_new.keys())

    random.shuffle(paths)

    for path in paths:

        print(Colors.CBOLD + "--------------------------------------------------------------------------" + Colors.CEND)

        path1 = path[0]
        path2 = path[1]
        print(Colors.CBLUEBG2 + path1 + " - " + path2 + Colors.CEND)

        candidate_key_dict = all_pair_contr_compl_new[path]

        count = 0
        option_dict = {}

        # exploitation vs exploration
        # TODO:
        #  Epsilon-greedy:
        #  If the user has selected the same candidate key more than n times, and did not select other keys (of the
        #  current 2 views),
        #  this means they are pretty confident about their choices, so we don't bother showing them other keys again.
        #  (This can be more complicated, like using confidence bounds etc)
        #  In epsilon probability, we still show the user all candidate keys in case they made a mistake or want to
        #  explore other keys

        n = 2

        p = random.random()

        best_key = None
        if p > epsilon:
            best_score = None
            for candidate_key_tuple in candidate_key_dict.keys():
                if candidate_key_tuple in key_rank.keys():
                    if key_rank[candidate_key_tuple] >= n:
                        best_key = candidate_key_tuple
                        best_score = key_rank[candidate_key_tuple]
            if best_key != None:
                sum_scores = 0
                other_keys = []
                for key in candidate_key_dict.keys():
                    if key != best_key and key in key_rank.keys():
                        sum_scores += key_rank[key]
                        other_keys.append(key)
                # Exclude other keys because they all have 0 score
                if sum_scores == 0:
                    for key in other_keys:
                        del candidate_key_dict[key]
                else:
                    best_key = None

        for candidate_key_tuple, contr_or_compl_df_list in candidate_key_dict.items():

            if candidate_key_tuple not in key_rank.keys():
                key_rank[candidate_key_tuple] = 0

            print("Candidate key " + Colors.CREDBG2 + str(candidate_key_tuple) + Colors.CEND + " is "
                  + Colors.CVIOLETBG2 + contr_or_compl_df_list[0] + Colors.CEND)


            def print_option(option_num, df):
                print(Colors.CGREENBG2 + "Option " + str(option_num) + Colors.CEND)
                print(df)


            if contr_or_compl_df_list[0] == "contradictory":
                # print(contr_or_compl_df_list)
                row1_dfs = []
                row2_dfs = []
                for row_tuple in contr_or_compl_df_list[1:]:

                    # TODO: epsilon greedy
                    #  If the user always select one contradictory row over the other, skip this contradiction
                    skip_this_pair = False
                    exclude_this_contradiction = False
                    if p > epsilon:
                        row1_strs = row_df_to_string(row_tuple[0])
                        row2_strs = row_df_to_string(row_tuple[1])
                        for row1 in row1_strs:
                            for row2 in row2_strs:
                                if (row_rank[row1] > n and row_rank[row2] == 0) or \
                                        (row_rank[row2] > n and row_rank[row1] == 0):
                                    if best_key != None:
                                        # The user already have a preferred key and preferred row
                                        # skip showing this pair of view
                                        skip_this_pair = True
                                    else:
                                        # exclude this particular contradiction
                                        exclude_this_contradiction = True

                        if skip_this_pair:
                            print("Skipping...")
                        if exclude_this_contradiction:
                            continue

                    row1_dfs.append(row_tuple[0])
                    row2_dfs.append(row_tuple[1])

                # concatenate all contradictory rows in both side
                if len(row1_dfs) > 0 and len(row2_dfs) > 0:
                    contradictory_rows1 = pd.concat(row1_dfs)
                    count += 1
                    print_option(count, contradictory_rows1)
                    option_dict[count] = (candidate_key_tuple, row1_dfs, path1)

                    contradictory_rows2 = pd.concat(row2_dfs)
                    count += 1
                    print_option(count, contradictory_rows2)
                    option_dict[count] = (candidate_key_tuple, row2_dfs, path2)
                else:
                    print("Skipped all contradictions based on previous selection")

            if contr_or_compl_df_list[0] == "complementary":
                # TODO: epsilon greedy for complementary rows?
                #  But they are not really "choose one over the other" relationship

                # concatenate all complementary (non-intersecting) rows in both side
                complementary_df_tuple = contr_or_compl_df_list[1]
                count += 1
                complementary_part1 = pd.concat(complementary_df_tuple[0])
                print_option(count, complementary_part1)
                option_dict[count] = (candidate_key_tuple, complementary_df_tuple[0], path1)

                count += 1
                complementary_part2 = pd.concat(complementary_df_tuple[1])
                print_option(count, complementary_part2)
                option_dict[count] = (candidate_key_tuple, complementary_df_tuple[1], path2)

        if len(option_dict) > 0:
            option_picked = input(Colors.CGREYBG + "Select option (or 0 if no preferred option): " + Colors.CEND)

            if option_picked == "":
                # print(Colors.CBEIGEBG + "Key rank" + Colors.CEND)
                # pprint.pprint(key_rank)
                # print(Colors.CBEIGEBG + "Row rank" + Colors.CEND)
                # pprint.pprint(row_rank)
                print(Colors.CBEIGEBG + "View rank" + Colors.CEND)
                sorted_view_rank = [(view, score) for view, score in
                                    sorted(view_rank.items(), key=lambda item: item[1], reverse=True)]
                pprint.pprint(sorted_view_rank)
                break

            while not (option_picked.isdigit() and
                       (int(option_picked) in option_dict.keys() or int(option_picked) == 0)):
                option_picked = input(Colors.CGREYBG + "Select option (or 0 if no preferred option): " + Colors.CEND)

            option_picked = int(option_picked)

            if option_picked != 0:
                candidate_key_picked = option_dict[option_picked][0]
                key_rank[candidate_key_picked] += 1

                # TODO： Add score for any view containing the contradictory or complementary row selected
                rows_picked = option_dict[option_picked][1]
                for row_df in rows_picked:
                    row_strs = row_df_to_string(row_df)

                    for row_str in row_strs:
                        if row_str in contr_or_compl_row_to_path_dict.keys():
                            paths_containing_row = contr_or_compl_row_to_path_dict[row_str]
                            for path in paths_containing_row:
                                view_rank[path] += 1

                        if row_str in row_rank.keys():
                            row_rank[row_str] += 1<|MERGE_RESOLUTION|>--- conflicted
+++ resolved
@@ -46,10 +46,7 @@
     pd.set_option('display.max_colwidth', None)
     pd.set_option('display.width', None)  # or 199
 
-<<<<<<< HEAD
     dir_path = config.Mit.output_path
-=======
-    dir_path = "./test_old"
 
     msg_vspec = """
                     ######################################################################################################################
@@ -65,7 +62,6 @@
                     ######################################################################################################################
                   """
     print(msg_vspec)
->>>>>>> b3f8bc00
 
     # Run 4C
     print(Colors.CBOLD + "--------------------------------------------------------------------------" + Colors.CEND)
@@ -86,13 +82,6 @@
         contradictory_groups = contradictory_groups + v['contradictory']
         all_pair_contr_compl.update(v['all_pair_contr_compl'])
 
-<<<<<<< HEAD
-    print(len(complementary_groups))
-    print(len(contradictory_groups))
-    csv_files = glob.glob(dir_path + "view_*")
-    view_dfs = []
-    has_compatible_view_been_added = [False] * len(compatible_groups)
-=======
     # print(compatible_groups)
     # print(contained_groups)
 
@@ -118,7 +107,6 @@
     # has_compatible_view_been_added = [False] * len(compatible_groups)
 
     view_files = set()
->>>>>>> b3f8bc00
 
     for f in csv_files:
         # already_added = False
@@ -170,6 +158,8 @@
     for path, result in tqdm(all_pair_contr_compl.items()):
         path1 = path[0]
         path2 = path[1]
+
+        # print("processing " + path1 + " " + path2)
 
         if not (path1 in view_files and path2 in view_files):
             continue
