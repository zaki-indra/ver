import pandas as pd
from collections import defaultdict
import math

from DoD.utils import FilterType
import config as C
import os
import psutil
import heapq
from tqdm import tqdm
import time
import pprint
import cProfile


pp = pprint.PrettyPrinter(indent=4)
# Cache reading and transformation of DFs
cache = dict()

memory_limit_join_processing = C.memory_limit_join_processing * psutil.virtual_memory().total

data_separator = C.separator

tmp_spill_file = "./tmp_spill_file.tmp"
# tmp_df_chunk = "./chunk_df"


def configure_csv_separator(separator):
    global data_separator
    data_separator = separator


def estimate_output_row_size(a: pd.DataFrame, b: pd.DataFrame):
    # 1. check each dataframe's size in memory and number of rows
    # a_bytes = sum(a.memory_usage(deep=True))
    # b_bytes = sum(b.memory_usage(deep=True))
    a_bytes = sum(a.memory_usage(deep=False))
    b_bytes = sum(b.memory_usage(deep=False))
    a_len_rows = len(a)
    b_len_rows = len(b)

    # 2. estimate size per row from previous
    a_row_size = float(a_bytes/a_len_rows)
    b_row_size = float(b_bytes/b_len_rows)

    # 3. estimate row size of output join (no selections)
    o_row_size = a_row_size + b_row_size

    return o_row_size


def does_join_fit_in_memory(chunk, ratio, o_row_size):
    estimated_output_num_rows = (float)((chunk / ratio))
    estimated_output_size = estimated_output_num_rows * o_row_size
    if estimated_output_size >= memory_limit_join_processing:
        # eos_gb = estimated_output_size / 1024 / 1024 / 1024
        # print("Estimated Output size in GB: " + str(eos_gb))
        return False, estimated_output_size/1024/1024/1024
    return True, estimated_output_size/1024/1024/1024


def join_ab_on_key_optimizer(a: pd.DataFrame, b: pd.DataFrame, a_key: str, b_key: str,
                             suffix_str=None, chunksize=C.join_chunksize, normalize=True):
    # clean up temporal stuff -- i.e., in case there was a crash
    try:
        # os.remove(tmp_df_chunk)
        os.remove(tmp_spill_file)
    except FileNotFoundError:
        pass

    # if normalize:
    a[a_key] = a[a_key].apply(lambda x: str(x).lower())
    try:
        b[b_key] = b[b_key].apply(lambda x: str(x).lower())
    except KeyError:
        print("COLS: " + str(b.columns))
        print("KEY: " + str(b_key))

    # drop NaN/Null values
    a.dropna(subset=[a_key], inplace=True)
    b.dropna(subset=[b_key], inplace=True)
    a_drop_indices = [i for i, el in enumerate(a[a_key]) if el == 'nan' or el == 'null' or el is pd.NaT]
    b_drop_indices = [i for i, el in enumerate(b[b_key]) if el == 'nan' or el == 'null' or el is pd.NaT]
    a.drop(a_drop_indices, inplace=True)
    b.drop(b_drop_indices, inplace=True)
    a.reset_index(drop=True)
    b.reset_index(drop=True)

    if len(a) == 0 or len(b) == 0:
        return False

    # Estimate output join row size
    o_row_size = estimate_output_row_size(a, b)

    # join by chunks
    def join_chunk(chunk_df, header=False):
        # print("First chunk? : " + str(header))
        # print("a: " + str(len(a)))
        # print("b: " + str(len(chunk_df)))
        # worst_case_estimated_join_size = chunksize * len(a) * o_row_size
        # if worst_case_estimated_join_size >= memory_limit_join_processing:
        #     print("Can't join sample. Size: " + str(worst_case_estimated_join_size))
        #     return False  # can't even join a sample
        # print(a[a_key].head(10))
        # print(chunk_df[b_key].head(10))
        target_chunk = pd.merge(a, chunk_df, left_on=a_key, right_on=b_key, sort=False, suffixes=('', suffix_str))
        if header:  # header is only activated the first time. We only want to do this check the first time
            # sjt = time.time()
            fits, estimated_join_size = does_join_fit_in_memory(len(target_chunk), (float)(chunksize/len(b)), o_row_size)
            # ejt = time.time()
            # join_time = (float)((ejt - sjt) * (float)(len(b)/chunksize))
            # print("Est. join time: " + str(join_time))
            print("Estimated join size: " + str(estimated_join_size))
            # if estimated_join_size < 0.01:
            #     print("TC: " + str(len(target_chunk)))
            #     print("Ratio: " + str((float)(chunksize/len(b))))
            #     print("row size: " + str(o_row_size))
            #     print("FITS? : " + str(fits))
            if fits:
                return True
            else:
                return False
        target_chunk.to_csv(tmp_spill_file, mode="a", header=header, index=False)
        return False

    def chunk_reader(df):
        len_df = len(df)
        init_index = 0
        num_chunks = math.ceil(len_df / chunksize)
        for i in range(num_chunks):
            chunk_df = df[init_index:init_index + chunksize]
            init_index += chunksize
            yield chunk_df

    # swap row order of b to approximate uniform sampling
    b = b.sample(frac=1).reset_index(drop=True)
    first_chunk = True
    all_chunks = [chunk for chunk in chunk_reader(b)]
    # for chunk in tqdm(all_chunks):
    for chunk in all_chunks:
        scp = time.time()
        if first_chunk:
            fits_in_memory = join_chunk(chunk, header=True)
            first_chunk = False
            if fits_in_memory:  # join in memory and exit
                return join_ab_on_key(a, b, a_key, b_key, suffix_str=suffix_str, normalize=False)
            else:  # just ignore no-fit in memory chunks
                return False
        else:
            join_chunk(chunk)
        ecp = time.time()
        chunk_time = ecp - scp
        estimated_total_time = chunk_time * len(all_chunks)
        print("ETT: " + str(estimated_total_time))
        if estimated_total_time > 60 * 3:  # no more than 3 minutes
            return False  # cancel this join without breaking the whole pipeline

    print("Reading written down relation: ")
    # [join_chunk(chunk) for chunk in chunk_reader(b)]
    joined = pd.read_csv(tmp_spill_file, encoding='latin1', sep=data_separator)

    # clean up temporal stuff
    try:
        # os.remove(tmp_df_chunk)
        os.remove(tmp_spill_file)
    except FileNotFoundError:
        pass

    return joined


def join_ab_on_key_spill_disk(a: pd.DataFrame, b: pd.DataFrame, a_key: str, b_key: str, suffix_str=None, chunksize=C.join_chunksize):
    # clean up temporal stuff -- i.e., in case there was a crash
    try:
        # os.remove(tmp_df_chunk)
        os.remove(tmp_spill_file)
    except FileNotFoundError:
        pass

    a[a_key] = a[a_key].apply(lambda x: str(x).lower())
    try:
        b[b_key] = b[b_key].apply(lambda x: str(x).lower())
    except KeyError:
        print("COLS: " + str(b.columns))
        print("KEY: " + str(b_key))

    # Calculate target columns
    # a_columns = set(a.columns)
    # b_columns = pd.Index([column if column not in a_columns else column + suffix_str for column in b.columns])
    #
    # # Write to disk the skeleton of the target
    # df_target = pd.DataFrame(columns=(a.columns.append(b_columns)))
    # df_target.to_csv(tmp_spill_file, index_label=False)

    # join by chunks
    def join_chunk(chunk_df, header=False):
        # chunk_df[b_key] = chunk_df[b_key].apply(lambda x: str(x).lower())  # transform to string for join
        target_chunk = pd.merge(a, chunk_df, left_on=a_key, right_on=b_key, sort=False, suffixes=('', suffix_str))
        target_chunk.to_csv(tmp_spill_file, mode="a", header=header, index=False)

    def chunk_reader(df):
        len_df = len(df)
        init_index = 0
        num_chunks = math.ceil(len_df / chunksize)
        for i in range(num_chunks):
            chunk_df = df[init_index:init_index + chunksize]
            init_index += chunksize
            yield chunk_df

    # b.to_csv(tmp_df_chunk, index_label=False)
    # chunk_reader = pd.read_csv(tmp_df_chunk, encoding='latin1', sep=data_separator, chunksize=chunksize)

    first_chunk = True
    for chunk in chunk_reader(b):
        if first_chunk:
            join_chunk(chunk, header=True)
            first_chunk = False
        else:
            join_chunk(chunk)

    # [join_chunk(chunk) for chunk in chunk_reader(b)]
    joined = pd.read_csv(tmp_spill_file, encoding='latin1', sep=data_separator)

    # clean up temporal stuff
    try:
        # os.remove(tmp_df_chunk)
        os.remove(tmp_spill_file)
    except FileNotFoundError:
        pass

    return joined


def join_ab_on_key(a: pd.DataFrame, b: pd.DataFrame, a_key: str, b_key: str, suffix_str=None, normalize=True):
    if normalize:
        a[a_key] = a[a_key].apply(lambda x: str(x).lower())
        b[b_key] = b[b_key].apply(lambda x: str(x).lower())
    joined = pd.merge(a, b, how='inner', left_on=a_key, right_on=b_key, sort=False, suffixes=('', suffix_str))
    return joined


# def update_relation_cache(relation_path, df):
#     if relation_path in cache:
#         cache[relation_path] = df


def read_relation(relation_path):
    if relation_path in cache:
        df = cache[relation_path]
    else:
        df = pd.read_csv(relation_path, encoding='latin1', sep=data_separator)
        cache[relation_path] = df
    return df


def read_column(relation_path, col):
    df = pd.read_csv(relation_path, encoding='latin1', sep=data_separator, usecols=[col])
    return df.copy()


def read_column(relation_path, col, offset=0):
    if offset == 0:
        df = pd.read_csv(relation_path, encoding='latin1', sep=data_separator, usecols=[col])
    else:
        df = pd.read_csv(relation_path, encoding='latin1', sep=data_separator, usecols=[col], nrows=offset)
    return df.copy()

def read_columns(relation_path, cols):
    df = pd.read_csv(relation_path, encoding='latin1', sep=data_separator, usecols=cols)
    return df.copy()


def read_relation_on_copy(relation_path):
    """
    This is assuming than copying a DF is cheaper than reading it back from disk
    :param relation_path:
    :return:
    """
    if relation_path in cache:
        df = cache[relation_path]
    else:
        df = pd.read_csv(relation_path, encoding='latin1', sep=data_separator)
        cache[relation_path] = df
    return df.copy()


def empty_relation_cache():
    global cache
    cache = dict()


def get_dataframe(path):
    # TODO: only csv is supported
    df = pd.read_csv(path, encoding='latin1', sep=data_separator)
    return df



def _join_ab_on_key(a: pd.DataFrame, b: pd.DataFrame, a_key: str, b_key: str, suffix_str=None):
    # First make sure to remove empty/nan values from join columns
    # TODO: Generate data event if nan values are found
    a_valid_index = (a[a_key].dropna()).index
    b_valid_index = (b[b_key].dropna()).index
    a = a.iloc[a_valid_index]
    b = b.iloc[b_valid_index]

    # Normalize join columns
    # a_original = a[a_key].copy()
    # b_original = b[b_key].copy()
    a[a_key] = a[a_key].apply(lambda x: str(x).lower())
    b[b_key] = b[b_key].apply(lambda x: str(x).lower())

    joined = pd.merge(a, b, how='inner', left_on=a_key, right_on=b_key, sort=False, suffixes=('', suffix_str))

    # # Recover format of original columns
    # FIXME: would be great to do this, but it's broken
    # joined[a_key] = a_original
    # joined[b_key] = b_original

    return joined


def apply_filter(relation_path, attribute, cell_value):
    # if relation_path in cache:
    #     df = cache[relation_path]
    # else:
    #     df = pd.read_csv(relation_path, encoding='latin1', sep=data_separator)
    #     # store in cache
    #     cache[relation_path] = df
    df = read_relation_on_copy(relation_path)  # FIXME FIXE FIXME
    # df = get_dataframe(relation_path)
    df[attribute] = df[attribute].apply(lambda x: str(x).lower().strip())
    # update_relation_cache(relation_path, df)
    df = df[df[attribute] == str(cell_value).lower()]
    return df


def find_key_for(relation_path, key, attribute, value):
    """
    select key from relation where attribute = value;
    """
    # normalize this value
    value = str(value).lower()
    # Check if DF in cache
    if relation_path in cache:
        df = cache[relation_path]
    else:
        df = pd.read_csv(relation_path, encoding='latin1', sep=data_separator)
        #df = df.apply(lambda x: x.astype(str).str.lower())
        # cache[relation_path] = df  # cache for later
    try:
        key_value_df = df[df[attribute].map(lambda x: str(x).lower()) == value][[key]]
    except KeyError:
        print("!!!")
        print("Attempt to access attribute: '" + str(attribute) + "' from relation: " + str(df.columns))
        print("Attempt to project attribute: '" + str(key) + "' from relation: " + str(df.columns))
        print("!!!")
    return {x[0] for x in key_value_df.values}


def is_value_in_column(value, relation_path, column):
    # normalize this value
    value = str(value).lower()
    if relation_path in cache:
        df = cache[relation_path]
    else:
        df = pd.read_csv(relation_path, encoding='latin1', sep=data_separator)
        #df = df.apply(lambda x: x.astype(str).str.lower())
        cache[relation_path] = df  # cache for later
    return value in df[column].map(lambda x: str(x).lower()).unique()


def obtain_attributes_to_project(filters):
    attributes_to_project = []
    lookup = {}
    for f in filters:
        f_type = f[1].value
        if f_type is FilterType.ATTR.value or f_type is FilterType.CELL.value:
            # if f[0][1] not in lookup:
            attributes_to_project.append(f[0][1])
                # lookup[f[0][1]] = True
    return attributes_to_project


def _obtain_attributes_to_project(jp_with_filters):
    filters, jp = jp_with_filters
    attributes_to_project = set()
    for f in filters:
        f_type = f[1].value
        if f_type is FilterType.ATTR.value:
            attributes_to_project.add(f[0][0])
        elif f_type is FilterType.CELL.value:
            attributes_to_project.add(f[0][1])
    return attributes_to_project


def project(df, attributes_to_project):
    # print("Project: " + str(attributes_to_project))
    df = df[list(attributes_to_project)]
    return df


class InTreeNode:
    def __init__(self, node):
        self.node = node
        self.parent = None
        self.payload = None

    def add_parent(self, parent):
        self.parent = parent

    def set_payload(self, payload: pd.DataFrame):
        self.payload = payload

    def get_payload(self) -> pd.DataFrame:
        return self.payload

    def get_parent(self):
        return self.parent

    def __hash__(self):
        return hash(self.node)

    def __eq__(self, other):
        # compare with both strings and other nodes
        if type(other) is str:
            return self.node == other
        elif type(other) is InTreeNode:
            return self.node == other.node


def materialize_join_graph(jg, dod):
    print("Materializing:")
    pp.pprint(jg)

    def build_tree(jg):
        # Build in-tree (leaves to root)
        intree = dict()  # keep reference to all nodes here
        leaves = []

        hops = jg

        while len(hops) > 0:
            pending_hops = []  # we use this variable to maintain the temporarily disconnected hops
            for l, r in hops:
                if len(intree) == 0:
                    node = InTreeNode(l.source_name)
                    node_path = dod.aurum_api.helper.get_path_nid(l.nid) + l.source_name
                    df = read_relation_on_copy(node_path)# FIXME FIXME FIXME
                    # df = get_dataframe(node_path)
                    node.set_payload(df)
                    intree[l.source_name] = node
                    leaves.append(node)
                # now either l or r should be in intree
                if l.source_name in intree.keys():
                    rnode = InTreeNode(r.source_name)  # create node for r
                    node_path = dod.aurum_api.helper.get_path_nid(r.nid)  + r.source_name
                    df = read_relation_on_copy(node_path)# FIXME FIXME FIXME
                    # df = get_dataframe(node_path)
                    rnode.set_payload(df)
                    r_parent = intree[l.source_name]
                    rnode.add_parent(r_parent)  # add ref
                    # r becomes a leave, and l stops being one
                    if r_parent in leaves:
                        leaves.remove(r_parent)
                    leaves.append(rnode)
                    intree[r.source_name] = rnode
                elif r.source_name in intree.keys():
                    lnode = InTreeNode(l.source_name)  # create node for l
                    node_path = dod.aurum_api.helper.get_path_nid(l.nid) + l.source_name
                    df = read_relation_on_copy(node_path)# FIXME FIXME FIXME
                    # df = get_dataframe(node_path)
                    lnode.set_payload(df)
                    l_parent = intree[r.source_name]
                    lnode.add_parent(l_parent)  # add ref
                    if l_parent in leaves:
                        leaves.remove(l_parent)
                    leaves.append(lnode)
                    intree[l.source_name] = lnode
                else:
                    # temporarily disjoint hop which we store for subsequent iteration
                    pending_hops.append((l, r))
            hops = pending_hops
        return intree, leaves

    def find_l_r_key(l_source_name, r_source_name, jg):
        # print(l_source_name + " -> " + r_source_name)
        for l, r in jg:
            if l.source_name == l_source_name and r.source_name == r_source_name:
                return l.field_name, r.field_name
            elif l.source_name == r_source_name and r.source_name == l_source_name:
                return r.field_name, l.field_name

    intree, leaves = build_tree(jg)
    # find groups of leaves with same common ancestor
    suffix_str = '_x'
    go_on = True
    while go_on:
        if len(leaves) == 1 and leaves[0].get_parent() is None:
            go_on = False
            continue  # we have now converged
        leave_ancestor = defaultdict(list)
        for leave in leaves:
            if leave.get_parent() is not None:  # never add the parent's parent, which does not exist
                leave_ancestor[leave.get_parent()].append(leave)
        # pick ancestor and find its join info with each children, then join, then add itself to leaves (remove others)
        for k, v in leave_ancestor.items():
            for child in v:
                l = k.get_payload()
                r = child.get_payload()
                l_key, r_key = find_l_r_key(k.node, child.node, jg)

                # print("L: " + str(k.node) + " - " + str(l_key) + " size: " + str(len(l)))
                # print("R: " + str(child.node) + " - " + str(r_key) + " size: " + str(len(r)))

                df = join_ab_on_key_optimizer(l, r, l_key, r_key, suffix_str=suffix_str)
                # df = join_ab_on_key(l, r, l_key, r_key, suffix_str=suffix_str)
                if df is False:  # happens when join is outlier - (causes run out of memory)
                    return False

                suffix_str += '_x'
                k.set_payload(df)  # update payload
                if child in leaves:
                    leaves.remove(child)  # removed merged children
            # joined all children, now we include joint df on leaves
            if k not in leaves:  # avoid re-adding parent element
                leaves.append(k)  # k becomes a new leave
    materialized_view = leaves[0].get_payload()  # the last leave is folded onto the in-tree root
    return materialized_view


def apply_consistent_sample_optimized(dfa, dfb, a_key, b_key, sample_size):
    dfa[a_key] = dfa[a_key].apply(lambda x: str(x).lower())
    dfb[b_key] = dfb[b_key].apply(lambda x: str(x).lower())
    # drop duplicates ahead, i.e. make dfa and dfb two sets
    dfa = dfa.drop_duplicates(subset=a_key)
    dfb = dfb.drop_duplicates(subset=b_key)

    # Chose consistently sample of IDs
    if len(dfa) > len(dfb):
        sampling_side = dfa
    else:
        sampling_side = dfb

    chosen_ids = sampling_side[:sample_size]

    dfa = dfa[dfa[a_key].isin(chosen_ids)]
    dfb = dfb[dfb[b_key].isin(chosen_ids)]

    dfa.reset_index(drop=True)
    dfb.reset_index(drop=True)

    return dfa, dfb


def apply_consistent_sample(dfa, dfb, a_key, b_key, sample_size):
    # Normalize values
    dfa[a_key] = dfa[a_key].apply(lambda x: str(x).lower())
    dfb[b_key] = dfb[b_key].apply(lambda x: str(x).lower())

    # Chose consistently sample of IDs
    a_len = len(set(dfa[a_key]))
    b_len = len(set(dfb[b_key]))
    if a_len < b_len:
        sampling_side = dfa
        sampling_key = a_key
    else:
        sampling_side = dfb
        sampling_key = b_key
    id_to_hash = dict()
    for el in set(sampling_side[sampling_key]):  # make sure you don't draw repetitions
        h = hash(el)
        id_to_hash[el] = h

    sorted_hashes = heapq.nlargest(sample_size, id_to_hash.items(), key=lambda x: x[1])
    # sorted_hashes = sorted(id_to_hash.items(), key=lambda x: x[1], reverse=True)  # reverse or not does not matter
    chosen_ids = [id for id, hash in sorted_hashes]

    # Apply selection on both DFs
    dfa = dfa[dfa[a_key].isin(chosen_ids)]
    dfb = dfb[dfb[b_key].isin(chosen_ids)]

    # Remove duplicate keys before returning
    dfa = dfa.drop_duplicates(subset=a_key)
    dfb = dfb.drop_duplicates(subset=b_key)
    dfa.reset_index(drop=True)
    dfb.reset_index(drop=True)
    return dfa, dfb


def materialize_join_graph_sample(jg, samples, filters, dod, idx, sample_size=100):
<<<<<<< HEAD
    print("Materializing JP", idx)
    for l, r in jg:
        print(l.source_name + "." + l.field_name + " JOIN " + r.source_name + "." + r.field_name)
=======
    # print("Materializing JP", idx)
    # for l, r in jg:
    #     print(l.source_name + "." + l.field_name + " JOIN " + r.source_name + "." + r.field_name)
>>>>>>> a78438fb

    def build_tree(jg):
        # Build in-tree (leaves to root)
        intree = dict()  # keep reference to all nodes here
        leaves = []

        hops = jg

        while len(hops) > 0:
            pending_hops = []  # we use this variable to maintain the temporarily disconnected hops
            for l, r in hops:
                if len(intree) == 0:
                    node = InTreeNode(l.source_name)
                    node_path = dod.aurum_api.helper.get_path_nid(l.nid) + "/" + l.source_name
                    df = read_relation_on_copy(node_path)# FIXME FIXME FIXME
                    # df = get_dataframe(node_path)
                    node.set_payload(df)
                    intree[l.source_name] = node
                    leaves.append(node)
                # now either l or r should be in intree
                if l.source_name in intree.keys():
                    rnode = InTreeNode(r.source_name)  # create node for r
                    node_path = dod.aurum_api.helper.get_path_nid(r.nid) + "/" + r.source_name
                    df = read_relation_on_copy(node_path)# FIXME FIXME FIXME
                    # df = get_dataframe(node_path)
                    rnode.set_payload(df)
                    r_parent = intree[l.source_name]
                    rnode.add_parent(r_parent)  # add ref
                    # r becomes a leave, and l stops being one
                    if r_parent in leaves:
                        leaves.remove(r_parent)
                    leaves.append(rnode)
                    intree[r.source_name] = rnode
                elif r.source_name in intree.keys():
                    lnode = InTreeNode(l.source_name)  # create node for l
                    node_path = dod.aurum_api.helper.get_path_nid(l.nid) + "/" + l.source_name
                    df = read_relation_on_copy(node_path)# FIXME FIXME FIXME
                    # df = get_dataframe(node_path)
                    lnode.set_payload(df)
                    l_parent = intree[r.source_name]
                    lnode.add_parent(l_parent)  # add ref
                    if l_parent in leaves:
                        leaves.remove(l_parent)
                    leaves.append(lnode)
                    intree[l.source_name] = lnode
                else:
                    # temporarily disjoint hop which we store for subsequent iteration
                    pending_hops.append((l, r))
            hops = pending_hops
        return intree, leaves

    def find_l_r_key(l_source_name, r_source_name, jg):
        for l, r in jg:
            if l.source_name == l_source_name and r.source_name == r_source_name:
                return l.field_name, r.field_name
            elif l.source_name == r_source_name and r.source_name == l_source_name:
                return r.field_name, l.field_name

    intree, leaves = build_tree(jg)
    # find groups of leaves with same common ancestor
    suffix_str = '_x'
    go_on = True
    while go_on:
        if len(leaves) == 1 and leaves[0].get_parent() is None:
            go_on = False
            continue  # we have now converged
        leave_ancestor = defaultdict(list)
        for leave in leaves:
            if leave.get_parent() is not None:  # never add the parent's parent, which does not exist
                leave_ancestor[leave.get_parent()].append(leave)
        # pick ancestor and find its join info with each children, then join, then add itself to leaves (remove others)
        for k, v in leave_ancestor.items():
            for child in v:
                l = k.get_payload()
                r = child.get_payload()
                l_key, r_key = find_l_r_key(k.node, child.node, jg)

                # print("L: " + str(k.node) + " - " + str(l_key) + " size: " + str(len(l)))
                # print("R: " + str(child.node) + " - " + str(r_key) + " size: " + str(len(r)))
                # cProfile.runctx('apply_consistent_sample(l, r, l_key, r_key, sample_size)', {'l': l, 'r': r, 'l_key': l_key, 'r_key': r_key, 'sample_size': sample_size, 'apply_consistent_sample': apply_consistent_sample}, {}, sort="tottime")
                start = time.time()
                l, r = apply_consistent_sample(l, r, l_key, r_key, sample_size)
                # print("total time (apply_consistent_sample) ", time.time()-start)
                # normalize false because I ensure it happens in the apply-consistent-sample function above
                start = time.time()
                df = join_ab_on_key(l, r, l_key, r_key, suffix_str=suffix_str, normalize=False)
                # print("total time (join) ", time.time() - start)
                # df = join_ab_on_key_optimizer(l, r, l_key, r_key, suffix_str=suffix_str)
                # df = join_ab_on_key(l, r, l_key, r_key, suffix_str=suffix_str)
                if len(df) == 0:
                    df = False
                if df is False:  # happens when join is outlier - (causes run out of memory)
                    # print("FALSE")
                    return False

                suffix_str += '_x'
                k.set_payload(df)  # update payload
                if child in leaves:
                    leaves.remove(child)  # removed merged children
            # joined all children, now we include joint df on leaves
            if k not in leaves:  # avoid re-adding parent element
                leaves.append(k)  # k becomes a new leave
    materialized_view = leaves[0].get_payload()  # the last leave is folded onto the in-tree root
    return materialized_view


def estimate_join_memory(a: pd.DataFrame, b: pd.DataFrame):
    # 1. check each dataframe's size in memory and number of rows
    a_bytes = sum(a.memory_usage(deep=True))
    b_bytes = sum(b.memory_usage(deep=True))
    a_len_rows = len(a)
    b_len_rows = len(b)

    # 2. estimate size per row from previous
    a_row_size = float(a_bytes/a_len_rows)
    b_row_size = float(b_bytes/b_len_rows)

    # 3. estimate row size of output join (no selections)
    o_row_size = a_row_size + b_row_size

    # 4. estimate cartesian product size in rows
    o_num_rows = len(a) * len(b)

    # 5. estimate cartesian product size in bytes
    o_size_est = o_num_rows * o_row_size

    # 6. check with memory limit and pick plan
    if o_size_est > memory_limit_join_processing:
        return False
    else:
        return True


def compute_table_cleanliness_profile(table_df: pd.DataFrame) -> dict:
    columns = table_df.columns
    # TODO: return a dict with a col profile. perhaps do some aggr at the end to return table-wide stats as well
    # unique / total
    # num null values
    # uniqueness column in the whole dataset -> information
    # FIXME: cardinality of the join - this is specific to a pair and not the invidivual
    #

    return columns


if __name__ == "__main__":

    # JOIN
    # a = pd.read_csv("/Users/ra-mit/data/mitdwhdata/Drupal_employee_directory.csv", encoding='latin1', sep=data_separator)
    # b = pd.read_csv("/Users/ra-mit/data/mitdwhdata/Employee_directory.csv", encoding='latin1', sep=data_separator)
    #
    # a_key = 'Mit Id'
    # b_key = 'Mit Id'
    # joined = join_ab_on_key(a, b, a_key, b_key)

    # JOIN causes trouble
    # a = pd.read_csv("/Users/ra-mit/data/mitdwhdata/Fclt_building_list.csv", encoding='latin1', sep=data_separator)
    # b = pd.read_csv("/Users/ra-mit/data/mitdwhdata/Fclt_building.csv", encoding='latin1', sep=data_separator)
    # a_key = 'Building Sort'
    # b_key = 'Building Number'

    # joined = join_ab_on_key(a, b, a_key, b_key)
    # joined = join_ab_on_key_optimizer(a, b, a_key, b_key)
    # exit()

    # Find KEY
    # path = "/Users/ra-mit/data/mitdwhdata/Warehouse_users.csv"
    # attribute_name = 'Unit Name'
    # attribute_value = 'Mechanical Engineering'
    # key_attribute = 'Krb Name Uppercase'
    #
    # keys = find_key_for(path, key_attribute, attribute_name, attribute_value)
    #
    # print(str(keys))

    # Find and remove nan values
    a = pd.read_csv("/Users/ra-mit/data/mitdwhdata/Fclt_organization.csv", encoding='latin1')
    a_key = 'Organization Number'
    a[a_key] = a[a_key].apply(lambda x: str(x).lower())
    print("Original size: " + str(len(a)))

    a.dropna(subset=[a_key], inplace=True)
    print("After dropna: " + str(len(a)))

    # pp.pprint(a[a_key])
    # print(type(a[a_key].loc[4]))

    a_null_indices = [i for i, el in enumerate(a[a_key]) if el == 'null' or el == 'nan' or el is pd.NaT]
    a.drop(a_null_indices, inplace=True)
    print("after individual indices: " + str(len(a)))<|MERGE_RESOLUTION|>--- conflicted
+++ resolved
@@ -589,15 +589,9 @@
 
 
 def materialize_join_graph_sample(jg, samples, filters, dod, idx, sample_size=100):
-<<<<<<< HEAD
-    print("Materializing JP", idx)
-    for l, r in jg:
-        print(l.source_name + "." + l.field_name + " JOIN " + r.source_name + "." + r.field_name)
-=======
     # print("Materializing JP", idx)
     # for l, r in jg:
     #     print(l.source_name + "." + l.field_name + " JOIN " + r.source_name + "." + r.field_name)
->>>>>>> a78438fb
 
     def build_tree(jg):
         # Build in-tree (leaves to root)
