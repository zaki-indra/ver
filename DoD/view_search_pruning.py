from algebra import API
from api.apiutils import Relation
from collections import defaultdict
from collections import OrderedDict
import itertools
from DoD.colors import Colors
from DoD import data_processing_utils as dpu
from DoD import material_view_analysis as mva
from DoD.utils import FilterType
import numpy as np
from functools import reduce
import cProfile
import operator
import pickle
from tqdm import tqdm
from knowledgerepr import fieldnetwork
from modelstore.elasticstore import StoreHandler
import time
from DoD import view_search_4c as v4c
import os
import pandas as pd
import pprint
import server_config as config
from DoD import column_infer
from enum import Enum

from tabulate import tabulate


pp = pprint.PrettyPrinter(indent=4)


class RelationType(Enum):
    ONE_ONE = 1
    ONE_MANY = 2
    MANY_ONE = 2
    MANY_MANY = 3


class ViewSearchPruning:

    def __init__(self, network, store_client, csv_separator=","):
        self.aurum_api = API(network=network, store_client=store_client)
        self.paths_cache = dict()
        dpu.configure_csv_separator(csv_separator)

    def place_paths_in_cache(self, t1, t2, paths):
        self.paths_cache[(t1, t2)] = paths
        self.paths_cache[(t2, t1)] = paths

    def are_paths_in_cache(self, t1, t2):
        if (t1, t2) in self.paths_cache:
            print("HIT!")
            return self.paths_cache[(t1, t2)]
        elif (t2, t1) in self.paths_cache:
            print("HIT!")
            return self.paths_cache[(t2, t1)]
        else:
            return None

    def individual_filters(self, sch_def):
        # Obtain sets that fulfill individual filters
        filter_drs = dict()
        filter_id = 0
        for attr in sch_def.keys():
            drs = self.aurum_api.search_exact_attribute(attr, max_results=200)
            filter_drs[(attr, FilterType.ATTR, filter_id)] = drs
            filter_id += 1

        for cell in sch_def.values():
            drs = self.aurum_api.search_content(cell, max_results=200)
            filter_drs[(cell, FilterType.CELL, filter_id)] = drs
            filter_id += 1
        return filter_drs

    def clusters2Hits(self, clusters, selected_index):
        hits = []
        for idx in selected_index:
            for row in clusters[idx]["data"]:
                hits.append(self.aurum_api._nid_to_hit(int(row[0])))
        return hits

    def virtual_schema_iterative_search(self, list_samples, filter_drs, perf_stats, max_hops=2, debug_enumerate_all_jps=False, offset=10):
        msg_enumerate = """
                    ######################################################################
                    #                  Begin Join Path Enumeration                       #
                    #    Find all join paths between every pair of candidate tables      #
                    #    based on Aurum API. (No known PK/FK relationships, depend on    #
                    #    inclusion dependency to discover approximate PK/FK)       f      #  
                    ######################################################################
        """
        print(msg_enumerate)
        st_stage2 = time.time()
        # We group now into groups that convey multiple filters.
        # Obtain list of tables ordered from more to fewer filters.
        table_fulfilled_filters = defaultdict(list)
        table_nid = dict()  # collect nids -- used later to obtain an access path to the tables
        for filter, hits in filter_drs.items():
            for hit in hits:
                table = hit.source_name
                nid = hit.nid
                table_nid[table] = nid
                if filter[2] not in [id for _, _, id in table_fulfilled_filters[table]]:
                    table_fulfilled_filters[table].append(((filter[0], hit.field_name), FilterType.ATTR, filter[2]))

        table_path = obtain_table_paths(table_nid, self)

        # sort by value len -> # fulfilling filters
        table_fulfilled_filters = OrderedDict(
            sorted(table_fulfilled_filters.items(), key=lambda el:
            (len({filter_id for _, _, filter_id in el[1]}), el[0]), reverse=True))  # len of unique filters, then lexico

        # Ordering filters for more determinism
        for k, v in table_fulfilled_filters.items():
            v = sorted(v, key=lambda el: (el[2], el[0][0]), reverse=True)  # sort by id, then filter_name
            table_fulfilled_filters[k] = v

        def eager_candidate_exploration():
            def covers_filters(candidate_filters):
                candidate_filters_set = set([id for _, _, id in candidate_filters])
                if len(candidate_filters_set) == len(filter_drs.keys()):
                    return True
                return False

            def compute_size_filter_ix(filters, candidate_group_filters_covered):
                new_fs_set = set([id for _,_,id in filters])
                candidate_fs_set = set([id for _,_,id in candidate_group_filters_covered])
                ix_size = len(new_fs_set.union(candidate_fs_set)) - len(candidate_fs_set)
                return ix_size

            def clear_state():
                candidate_group_unordered.clear()
                candidate_group_filters_covered.clear()

            def sort_candidate_group(unordered_cg):
                ordered_cg = sorted(unordered_cg, key=lambda tup: tup[0])
                return [x[1] for x in ordered_cg]

            # Eagerly obtain groups of tables that cover as many filters as possible
            backup = []
            go_on = True
            while go_on:
                candidate_group_unordered = []
                candidate_group_filters_covered = set()
                for i in range(len(list(table_fulfilled_filters.items()))):
                    table_pivot, filters_pivot = list(table_fulfilled_filters.items())[i]
                    # Eagerly add pivot
                    candidate_group_unordered.append((filters_pivot[0][2], table_pivot)) # (the largest filter_id, table_name) - add id for further sorting
                    candidate_group_filters_covered.update(filters_pivot)
                    # Did it cover all filters?
                    # if len(candidate_group_filters_covered) == len(filter_drs.items()):
                    if covers_filters(candidate_group_filters_covered):
                        candidate_group = sort_candidate_group(candidate_group_unordered)
                        # print("1: " + str(table_pivot))
                        yield (candidate_group, candidate_group_filters_covered)  # early stop
                        # Cleaning
                        clear_state()
                        continue
                    for j in range(len(list(table_fulfilled_filters.items()))):
                        idx = i + j + 1
                        if idx == len(table_fulfilled_filters.items()):
                            break
                        table, filters = list(table_fulfilled_filters.items())[idx]
                        # new_filters = len(set(filters).union(candidate_group_filters_covered)) - len(candidate_group_filters_covered)
                        new_filters = compute_size_filter_ix(filters, candidate_group_filters_covered)
                        if new_filters > 0:  # add table only if it adds new filters
                            candidate_group_unordered.append((filters[0][2], table))
                            candidate_group_filters_covered.update(filters)
                            if covers_filters(candidate_group_filters_covered):
                                candidate_group = sort_candidate_group(candidate_group_unordered)
                                # print("2: " + str(table_pivot))
                                yield (candidate_group, candidate_group_filters_covered)
                                clear_state()
                                # Re-add the current pivot, only necessary in this case
                                candidate_group_unordered.append((filters_pivot[0][2], table_pivot))
                                candidate_group_filters_covered.update(filters_pivot)
                    candidate_group = sort_candidate_group(candidate_group_unordered)
                    # print("3: " + str(table_pivot))
                    if covers_filters(candidate_group_filters_covered):
                        yield (candidate_group, candidate_group_filters_covered)
                    else:
                        backup.append(([el for el in candidate_group],
                                       set([el for el in candidate_group_filters_covered])))
                    # Cleaning
                    clear_state()
                # before exiting, return backup in case that may be useful
                # for candidate_group, candidate_group_filters_covered in backup:
                #     yield (candidate_group, candidate_group_filters_covered)
                go_on = False  # finished exploring all groups

        et_stage2 = time.time()
        perf_stats['t_stage2'] = (et_stage2 - st_stage2)
        # Find ways of joining together each group
        cache_unjoinable_pairs = defaultdict(int)
        perf_stats['time_joinable'] = 0
        perf_stats['time_is_materializable'] = 0
        perf_stats['time_materialize'] = 0
        num_candidate_groups = 0
        all_join_graphs = []
        all_filters = []
        for candidate_group, candidate_group_filters_covered in eager_candidate_exploration():
            num_candidate_groups += 1
            print("")
            print("Candidate group: " + str(candidate_group))
            num_unique_filters = len({f_id for _, _, f_id in candidate_group_filters_covered})
            print("Covers #Filters: " + str(num_unique_filters))

            if len(candidate_group) == 1:
                table = candidate_group[0]
                path = table_path[table]
                # materialized_virtual_schema = dpu.get_dataframe(path + "/" + table)
                materialized_virtual_schema = dpu.read_relation(path + "/" + table)
                attrs_to_project = dpu.obtain_attributes_to_project(candidate_group_filters_covered)
                # Create metadata to document this view
                view_metadata = dict()
                view_metadata["#join_graphs"] = 1
                view_metadata["join_graph"] = {"nodes": [{"id": -101010, "label": table}], "edges": []}
                if 'single_relation_group' not in perf_stats:
                    perf_stats['single_relation_group'] = 0
                perf_stats['single_relation_group'] += 1
                yield materialized_virtual_schema, attrs_to_project, view_metadata
                continue  # to go to the next group

            # Pre-check
            # TODO: with a connected components index we can pre-filter many of those groups without checking
            #group_with_all_relations, join_path_groups = self.joinable(candidate_group, cache_unjoinable_pairs)
            max_hops = max_hops
            # We find the different join graphs that would join the candidate_group
            st_joinable = time.time()
            join_graphs = self.joinable(candidate_group, cache_unjoinable_pairs, max_hops=2)
            et_joinable = time.time()

            perf_stats['time_joinable'] += (et_joinable - st_joinable)
            if debug_enumerate_all_jps:
                for i, group in enumerate(join_graphs):
                    print("Group: " + str(i))
                    for el in group:
                        print(el)
                continue  # We are just interested in all JPs for all candidate groups

            # if not graphs skip next
            if len(join_graphs) == 0:
                if 'unjoinable_candidate_group' not in perf_stats:
                    perf_stats['unjoinable_candidate_group'] = 0
                perf_stats['unjoinable_candidate_group'] += 1
                print("Group: " + str(candidate_group) + " is Non-Joinable with max_hops=" + str(max_hops))
                continue
            if 'joinable_candidate_group' not in perf_stats:
                perf_stats['joinable_candidate_group'] = 0
            perf_stats['joinable_candidate_group'] += 1
            if 'num_join_graphs_per_candidate_group' not in perf_stats:
                perf_stats['num_join_graphs_per_candidate_group'] = []
            perf_stats['num_join_graphs_per_candidate_group'].append(len(join_graphs))

            # Now we need to check every join graph individually and see if it's materializable. Only once we've
            # exhausted these join graphs we move on to the next candidate group. We know already that each of the
            # join graphs covers all tables in candidate_group, so if they're materializable we're good.
            total_materializable_join_graphs = 0
            materializable_join_graphs = []
            for jpg in join_graphs:
                # Obtain filters that apply to this join graph
                filters = set()
                for l, r in jpg:
                    if l.source_name in candidate_group:
                        filters.update(table_fulfilled_filters[l.source_name])
                    if r.source_name in candidate_group:
                        filters.update(table_fulfilled_filters[r.source_name])

                # TODO: obtain join_graph score for diff metrics. useful for ranking later
                # rank_materializable_join_graphs(materializable_join_paths, table_path, dod)
                st_is_materializable = time.time()
                # if query view is all attributes, then it's always materializable or we could
                # join on a small sample and see -- we can have 2 different impls.
                # if sum([0] + [1 for el in list_samples if el != '']) > 0:
                # is_join_graph_valid = self.is_join_graph_materializable(jpg, table_fulfilled_filters)
                # else:
                is_join_graph_valid = True
                et_is_materializable = time.time()
                perf_stats['time_is_materializable'] += (et_is_materializable - st_is_materializable)
                # Obtain all materializable graphs, then materialize
                if is_join_graph_valid:
                    total_materializable_join_graphs += 1
                    materializable_join_graphs.append((jpg, filters))
                    all_join_graphs.append(jpg)
                    all_filters.append(filters)
            # At this point we can empty is-join-graph-materializable cache and create a new one
            # dpu.empty_relation_cache()  # TODO: If df.copy() works, then this is a nice reuse
            st_materialize = time.time()
            to_return = []
            et_materialize = time.time()
            perf_stats['time_materialize'] += (et_materialize - st_materialize)
            for el in to_return:
                if 'actually_materialized' not in perf_stats:
                    perf_stats['actually_materialized'] = 0
                perf_stats['actually_materialized'] += 1
                yield el

            if 'materializable_join_graphs' not in perf_stats:
                perf_stats['materializable_join_graphs'] = []
            perf_stats['materializable_join_graphs'].append(total_materializable_join_graphs)

        perf_stats["num_candidate_groups"] = num_candidate_groups
        print("Finished enumerating groups")
<<<<<<< HEAD
        cache_unjoinable_pairs = OrderedDict(sorted(cache_unjoinable_pairs.items(),
                                                    key=lambda x: x[1], reverse=True))
        # 4c pruning demo
        msg_pruning = """
                    ######################################################################
                    #                  Begin Join Path Pruning                           #
                    #               Goal: Prune identical join paths                     #
                    ######################################################################
                    """
        print(msg_pruning)
        before_num = len(all_join_graphs)
        print(Colors.HEADER + "Total join paths before:" + str(before_num) + Colors.CEND)

        start = time.time()
        flat_join_graphs = []
        for jpg in all_join_graphs:
            flat_jpg = []
            for l, r in jpg:
                flat_jpg.append(l)
                flat_jpg.append(r)
            flat_join_graphs.append(flat_jpg)

        tk_cache = {}
        tk_info = [[] for _ in range(len(all_join_graphs))]
        for i in range(max_hops*2-2):
            tk_views, tk_hash = self.prune_join_paths(flat_join_graphs, table_fulfilled_filters, table_path, tk_cache, tk_info, i)
            groups_per_column_cardinality = v4c.perform4c(tk_views)
            paths_to_remove = []
            for k, v in groups_per_column_cardinality.items():
                compatible_group = v['compatible']
                # print("Compatible groups:", str(len(compatible_group)))
                for group in compatible_group:
                    if not self.is_compatible_valid(group):
                        # print(group, "invalid!")
                        continue
                    # print(group)
                    selected_view = group[0].split(";")
                    paths_to_remove.extend(tk_hash[tuple(selected_view)])
            # print(paths_to_remove)

            # remove join paths we do not need
            all_join_graphs = [i for j, i in enumerate(all_join_graphs) if j not in paths_to_remove]
            all_filters = [i for j, i in enumerate(all_filters) if j not in paths_to_remove]
            flat_join_graphs = [i for j, i in enumerate(flat_join_graphs) if j not in paths_to_remove]
            tk_info = [i for j, i in enumerate(tk_info) if j not in paths_to_remove]
            print(Colors.HEADER + "Number of join graphs after pruned " + str(i) + " " + str(len(all_join_graphs)) + Colors.CEND)
        print(Colors.OKGREEN + "Total pruning Time:" + str(time.time() - start) + Colors.CEND)
=======
>>>>>>> a78438fb

        # Rate all join paths after pruning
        msg_pruning = """
                        ######################################################################
                        #                  Begin to rate all join paths                      #
                        #                   We prefer join paths that                        #
                        #                   1. More likely to be PK/FK path                  #
                        #                   2. Use fewer join key                            #
                        ######################################################################
                            """
        print(msg_pruning)

<<<<<<< HEAD
        # for jpg in all_join_graphs:
        #     for l, r in jpg:
        #         l_df = dpu.read_column(table_path[l.source_name] + l.source_name, l.field_name)

=======
>>>>>>> a78438fb
        table_paths = {}
        # build inverted index candidate tables -> [indexes of corresponding join paths]
        for idx, jpg in enumerate(all_join_graphs):
            table_list = []
            table_hash = {}
            for l, r in jpg:
                if l.source_name not in table_hash.keys():
                    table_list.append(l.source_name)
                    table_hash[l.source_name] = True
                if r.source_name not in table_hash.keys():
                    table_list.append(r.source_name)
                    table_hash[r.source_name] = True
            if tuple(table_list) not in table_paths.keys():
                table_paths[tuple(table_list)] = [idx]
            else:
                table_paths[tuple(table_list)].append(idx)
        '''
        main scoring logic
        '''
<<<<<<< HEAD
        final_list = []
        threshold = 0.8
        for table, paths in table_paths.items():
            # print(table)
            # print("paths", paths)
            # when len > 1, sort join paths based on tk relation type
            score_list = []
            for index in paths:
                info = tk_info[index]
                score = 0
                join_key_num = 0
                for tk in info:
                    target_col_values = tk[0]
                    join_keys = tk[1]
                    join_key_num += len(join_keys)
                    if len(join_keys) == 0 or len(target_col_values) == 0:
                        continue
                    key = []
                    key.extend(target_col_values)
                    key.extend(join_keys)
                    df = tk_cache[tuple(key)]
                    for join_key in join_keys:
                        unique_score = mva.column_uniqueness(df[join_key])
                        if unique_score >= threshold:
                            score += 1
                score = score/join_key_num - (join_key_num - 2)/10 # add a penalty to the number of join keys
                score_list.append((score, index))
            score_list.sort(reverse=True)
            # print(score_list)
            final_list.append(score_list)

=======
        score_list = []
        for idx, path in enumerate(all_join_graphs):
            join_keys = set()
            score = 0
            threshold = 0.8
            for l, r in path:
                join_keys.add(l.field_name)
                join_keys.add(r.field_name)
                nid_l = (self.aurum_api.make_drs(l.source_name)).data[0].nid
                nid_r = (self.aurum_api.make_drs(r.source_name)).data[0].nid
                unique_score = max(self.aurum_api.helper.get_uniqueness_score(nid_l), self.aurum_api.helper.get_uniqueness_score(nid_r))
                if unique_score > threshold:
                    score += 1
            join_key_num = len(join_keys)
            score = score / join_key_num - (join_key_num - 2) / 10  # add a penalty to the number of join keys
            score_list.append((score, idx))
        score_list.sort(reverse=True)
        sorted_all_graphs = [(all_join_graphs[x[1]], all_filters[x[1]])for x in score_list]
>>>>>>> a78438fb
        finish_msg = """
                        ######################################################################
                        #      Finish Rating and Ranking, Begin Materializing Join Paths     #
                        ######################################################################
                    """
        print(finish_msg)
        non_empty_cnt = 0
        start = 0
        while start < len(sorted_all_graphs):
            if start + offset < len(sorted_all_graphs):
                paths_to_materialize = sorted_all_graphs[start: start + offset]
            else:
                paths_to_materialize = sorted_all_graphs[start:]
            start = start + offset
            to_return = self.materialize_join_graphs(list_samples, paths_to_materialize)
            for (idx, el) in enumerate(to_return):
                if len(el) == 0:
                    print("INVALID VIEW")
                if len(el) != 0:
                    print("Materialized Join Path")
                    for l, r in paths_to_materialize[idx][0]:
                        print(l.source_name + "." + l.field_name + " JOIN " + r.source_name + "." + r.field_name)
                    non_empty_cnt += 1
                    if non_empty_cnt > offset:
                        break
                    yield el

    def get_relation(self, df, join_key, target_cols, sampling_fraction):
        df.dropna()
        df.sample(frac=sampling_fraction, replace=True, random_state=1)
        first_max = df.groupby(join_key).count().max()[0]
        if len(target_cols) == 1:
            second_max = df.groupby(target_cols[0]).count().max()[0]
        else:
            second_max = df.groupby(target_cols).size().groupby(level=1).max()
            if len(second_max) > 0:
                second_max = second_max[0]
            else:
                return 4
        if first_max == 1:
            if second_max == 1:
                return RelationType.ONE_ONE.value
            else:
                return RelationType.ONE_MANY.value
        else:
            if second_max == 1:
                return RelationType.MANY_ONE.value
            else:
                return RelationType.MANY_MANY.value

    def is_compatible_valid(self, group):
        view_hash = {}
        valid_list = []
        for item in group:
            view = item.split(";")
            sorted_view = sorted(view)
            if tuple(sorted_view) not in view_hash.keys():
                valid_list.append(view)
                view_hash[tuple(sorted_view)] = True
        if len(valid_list) > 1:
            return True
        else:
            return False

    def prune_join_paths(self, all_join_graphs, table_fulfilled_filters, table_path, tk_cache, tk_info, index):
        tk_views = []
        tk_hash = {}
        for idx, flat_jpg in enumerate(all_join_graphs):
            if index >= len(flat_jpg):
                continue
            join_key = []
            if index == 0 or index == len(flat_jpg)-1:
                join_key.append(flat_jpg[index])
                table_name = join_key[0].source_name
            else:
                join_key_1 = flat_jpg[index]
                table_name = join_key_1.source_name
                join_key.append(join_key_1)
                join_key_2 = flat_jpg[index+1]
                if join_key_1.source_name == join_key_2.source_name and join_key_1.field_name != join_key_2.field_name:
                    join_key.append(join_key_2)
                elif join_key_1.source_name != join_key_2.source_name:
                    continue
            if table_name not in table_fulfilled_filters.keys():
                continue
            target_cols = table_fulfilled_filters[table_name]
            tk = []
            lookup = {}
            target = []
            join_key_set = []

            for key in join_key:
                join_key_set.append(key.field_name)
                lookup[key.field_name] = True

            for x in target_cols:
                if x[0][1] not in lookup.keys():
                    target.append(x[0][1])
                    lookup[x[0][1]] = True

            tk_info[idx].append((target, join_key_set))
            tk.extend(target)
            tk.extend(join_key_set)

            if tuple(tk) in tk_hash.keys():
                tk_hash[tuple(tk)].append(idx)
                continue
            tk_hash[tuple(tk)] = [idx]
            # print(table_name, tk)
            tk_view = self.columns_to_view(table_path[table_name] + table_name, tk)
            tk_cache[tuple(tk)] = tk_view
            if len(tk_view) > 0:
                tk_views.append((tk_view, self.generate_view_name(tk)))
        return tk_views, tk_hash

    def get_dup_idx(self, tk_views, tk_hash):
        groups_per_column_cardinality = v4c.perform4c(tk_views)

        paths_to_remove = []
        for k, v in groups_per_column_cardinality.items():
            compatible_group = v['compatible']
            for group in compatible_group:
                selected_view = group[0].split(";")
                paths_to_remove.extend(tk_hash[tuple(selected_view)])

            print("Compatible groups:", str(len(compatible_group)))
            for group in compatible_group:
                print(group)
        return paths_to_remove


    def columns_to_view(self, source, columns):
        # input: columns from one table
        # output: view drs
        df = dpu.read_columns(source, columns)
        df = mva.curate_view(df)
        df = v4c.normalize(df)
        return df

    def generate_view_name(self, columns):
        name = ""
        for col in columns:
            name += col + ";"
        return name[0:-1]

    def compute_join_graph_id(self, join_graph):
        all_nids = []
        for hop_l, hop_r in join_graph:
            all_nids.append(hop_r.nid)
            all_nids.append(hop_l.nid)
        path_id = sum([hash(el) for el in all_nids])
        return path_id

    def __compute_join_graph_id(self, join_graph):
        all_nids = []
        for hop_l, hop_r in join_graph:
            all_nids.append(hop_r.nid)
            all_nids.append(hop_l.nid)
        path_id = frozenset(all_nids)
        return path_id

    def materialize_join_graphs(self, samples, materializable_join_graphs):
        to_return = []
        idx = 0
        for mjg, filters in materializable_join_graphs:
            # if is_join_graph_valid:
            attrs_to_project = dpu.obtain_attributes_to_project(filters)
            # add join key
            # for l,r in mjg:
            #     attrs_to_project.add(l.field_name)
            #     attrs_to_project.add(r.field_name)
            idx += 1
            materialized_virtual_schema = dpu.materialize_join_graph_sample(mjg, samples, filters, self, idx, sample_size=1000)
            # materialized_virtual_schema = dpu.materialize_join_graph(mjg, self)
            if materialized_virtual_schema is False:
                continue  # happens when the join was an outlier
            # Create metadata to document this view
            view_metadata = dict()
            view_metadata["#join_graphs"] = len(materializable_join_graphs)
            # view_metadata["join_graph"] = self.format_join_paths_pairhops(jpg)
            view_metadata["join_graph"] = self.format_join_graph_into_nodes_edges(mjg)
            to_return.append((materialized_virtual_schema, attrs_to_project, view_metadata))
            # yield materialized_virtual_schema, attrs_to_project, view_metadata
        return to_return

    def joinable(self, group_tables: [str], cache_unjoinable_pairs: defaultdict(int), max_hops=2):
        """
        Find all join graphs that connect the tables in group_tables. This boils down to check
        whether there is (at least) a set of join paths which connect all tables, but it is required to find all
        possible join graphs and not only one.
        :param group_tables:
        :param cache_unjoinable_pairs: this set contains pairs of tables that do not join with each other
        :return:
        """
        assert len(group_tables) > 1

        # if not the size of group_tables, there won't be unique jps with all tables. that may not be good though
        max_hops = max_hops

        # for each pair of tables in group keep list of (path, tables_covered)
        paths_per_pair = defaultdict(list)

        table_combinations = [el for el in itertools.combinations(group_tables, 2)]

        for table1, table2 in tqdm(table_combinations):
            # Check if tables are already known to be unjoinable
            if (table1, table2) in cache_unjoinable_pairs.keys() or (table2, table1) in cache_unjoinable_pairs.keys():
                continue  # FIXME FIXME FIXME
            t1 = self.aurum_api.make_drs(table1)
            t2 = self.aurum_api.make_drs(table2)
            t1.set_table_mode()
            t2.set_table_mode()
            # Check cache first, if not in cache then do the search
            # drs = self.are_paths_in_cache(table1, table2)
            paths = self.are_paths_in_cache(table1, table2)  # list of lists
            if paths is None:
                print("\nFinding paths between " + str(table1) + " and " + str(table2))
                print("max hops: " + str(max_hops))
                s = time.time()
                drs = self.aurum_api.paths(t1, t2, Relation.PKFK, max_hops=max_hops, lean_search=True)
                e = time.time()
                print("Total time: " + str((e-s)))
                paths = drs.paths()  # list of lists
                self.place_paths_in_cache(table1, table2, paths)  # FIXME FIXME FIXME
            # paths = drs.paths()  # list of lists
            # If we didn't find paths, update unjoinable_pairs cache with this pair
            if len(paths) == 0:  # then store this info, these tables do not join # FIXME FIXME FIXME
                cache_unjoinable_pairs[(table1, table2)] += 1  # FIXME FIXME
                cache_unjoinable_pairs[(table2, table1)] += 1  # FIXME FIXME FIXME
            for p in paths:
                tables_covered = set()
                tables_in_group = set(group_tables)
                for hop in p:
                    if hop.source_name in tables_in_group:
                        # this is a table covered by this path
                        tables_covered.add(hop.source_name)
                paths_per_pair[(table1, table2)].append((p, tables_covered))

        if len(paths_per_pair) == 0:
            return []

        # enumerate all possible join graphs
        all_combinations = [el for el in itertools.product(*list(paths_per_pair.values()))]
        deduplicated_paths = dict()
        # Add combinations
        for path_combination in all_combinations:
            # TODO: is this general if max_hops > 2?
            for p1, p2 in itertools.combinations(path_combination, 2):
                path1, tables_covered1 = p1
                path2, tables_covered2 = p2
                # does combining these two paths help to cover more tables?
                if len(tables_covered1) > len(tables_covered2):
                    current_cover_len = len(tables_covered1)
                else:
                    current_cover_len = len(tables_covered2)
                potential_cover = tables_covered1.union(tables_covered2)
                joinable_paths = tables_covered1.intersection(tables_covered2)
                potential_cover_len = len(potential_cover)
                # if we cover more tables, and the paths are joinable (at least one table in common)
                if potential_cover_len > current_cover_len and len(joinable_paths) > 0:
                    # Transform paths into pair-hops so we can join them together
                    tx_path1 = self.transform_join_path_to_pair_hop(path1)
                    tx_path2 = self.transform_join_path_to_pair_hop(path2)
                    # combine the paths
                    combined_path = tx_path1 + tx_path2
                    path_id = self.compute_join_graph_id(combined_path)
                    # If I haven't generated this path elsewhere, then I add it along with the tables it covers
                    if path_id not in deduplicated_paths:
                        deduplicated_paths[path_id] = (combined_path, potential_cover)

        # Add initial paths that may cover all tables and remove those that do not
        for p, tables_covered in list(paths_per_pair.values())[0]:
            if len(tables_covered) == len(group_tables):
                tx_p = self.transform_join_path_to_pair_hop(p)
                path_id = self.compute_join_graph_id(tx_p)
                deduplicated_paths[path_id] = (tx_p, tables_covered)

        # Now we filter out all paths that do not cover all the tables in the group
        covering_join_graphs = [jg[0] for _, jg in deduplicated_paths.items() if len(jg[1]) == len(group_tables)]

        # Finally sort by number of required joins
        join_graphs = sorted(covering_join_graphs, key=lambda x: len(x))
        return join_graphs

    def format_join_graph_into_nodes_edges(self, join_graph):
        nodes = dict()
        edges = []
        for jp in join_graph:
            # Add nodes
            for hop in jp:
                label = hop.db_name + ":" + hop.source_name
                node_descr = {"id": hash(label), "label": label}  # cannot use nid cause that's for cols not rels
                node_id = hash(label)
                if node_id not in nodes:
                    nodes[node_id] = node_descr
            l, r = jp
            l_label = l.db_name + ":" + l.source_name
            r_label = r.db_name + ":" + r.source_name
            edge_descr = {"from": hash(l_label), "to": hash(r_label)}
            edges.append(edge_descr)
        return {"nodes": list(nodes.values()), "edges": list(edges)}

    def transform_join_path_to_pair_hop(self, join_path):
        """
        1. get join path, 2. annotate with values to check for, then 3. format into [(l,r)]
        :param join_paths:
        :param table_fulfilled_filters:
        :return:
        """
        jp_hops = []
        pair = []
        for hop in join_path:
            pair.append(hop)
            if len(pair) == 2:
                jp_hops.append(tuple(pair))
                pair.clear()
                pair.append(hop)
        # Now remove pairs with pointers within same relation, as we don't need to join these
        jp_hops = [(l, r) for l, r in jp_hops if l.source_name != r.source_name]
        return jp_hops

    def is_join_graph_materializable(self, join_graph, table_fulfilled_filters):
        # FIXME: add a way of collecting the join cardinalities and propagating them outside as well
        local_intermediates = dict()

        for l, r in join_graph:
            # apply filters to l
            if l.source_name not in local_intermediates:
                l_path = self.aurum_api.helper.get_path_nid(l.nid)
                # If there are filters apply them
                if l.source_name in table_fulfilled_filters:
                    filters_l = table_fulfilled_filters[l.source_name]
                    filtered_l = None
                    for info, filter_type, filter_id in filters_l:
                        if filter_type == FilterType.ATTR:
                            filtered_l = dpu.read_relation_on_copy(l_path + l.source_name)  # FIXME FIXME FIXME
                            # filtered_l = dpu.get_dataframe(l_path + l.source_name)
                            continue  # no need to filter anything if the filter is only attribute type
                        attribute = info[1]
                        cell_value = info[0]
                        filtered_l = dpu.apply_filter(l_path + l.source_name, attribute, cell_value)# FIXME FIXME FIXME

                    if len(filtered_l) == 0:
                        return False  # filter does not leave any data => non-joinable
                # If there are not filters, then do not apply them
                else:
                    filtered_l = dpu.read_relation_on_copy(l_path + l.source_name)# FIXME FIXME FIXME
                    # filtered_l = dpu.get_dataframe(l_path + l.source_name)
            else:
                filtered_l = local_intermediates[l.source_name]
            local_intermediates[l.source_name] = filtered_l

            # apply filters to r
            if r.source_name not in local_intermediates:
                r_path = self.aurum_api.helper.get_path_nid(r.nid)
                # If there are filters apply them
                if r.source_name in table_fulfilled_filters:
                    filters_r = table_fulfilled_filters[r.source_name]
                    filtered_r = None
                    for info, filter_type, filter_id in filters_r:
                        if filter_type == FilterType.ATTR:
                            filtered_r = dpu.read_relation_on_copy(r_path + r.source_name)# FIXME FIXME FIXME
                            # filtered_r = dpu.get_dataframe(r_path + r.source_name)
                            continue  # no need to filter anything if the filter is only attribute type
                        attribute = info[1]
                        cell_value = info[0]
                        filtered_r = dpu.apply_filter(r_path + r.source_name, attribute, cell_value)

                    if len(filtered_r) == 0:
                        return False  # filter does not leave any data => non-joinable
                # If there are not filters, then do not apply them
                else:
                    filtered_r = dpu.read_relation_on_copy(r_path + r.source_name)# FIXME FIXME FIXME
                    # filtered_r = dpu.get_dataframe(r_path + r.source_name)
            else:
                filtered_r = local_intermediates[r.source_name]
            local_intermediates[r.source_name] = filtered_r

            # check if the materialized version join's cardinality > 0
            joined = dpu.join_ab_on_key(filtered_l, filtered_r, l.field_name, r.field_name, suffix_str="_x")

            if len(joined) == 0:
                return False  # non-joinable hop enough to discard join graph
        # if we make it through all hopes, then join graph is materializable (i.e., verified)
        return True


def rank_materializable_join_graphs(materializable_join_paths, table_path, dod):

    def score_for_key(keys_score, target):
        for c, nunique, score in keys_score:
            if target == c:
                return score

    def aggr_avg(scores):
        scores = np.asarray(scores)
        return np.average(scores)

    def aggr_mul(scores):
        return reduce(operator.mul, scores)

    rank_jps = []
    keys_cache = dict()
    for mjp in materializable_join_paths:
        jump_scores = []
        for filter, l, r in mjp:
            table = l.source_name
            if table not in keys_cache:
                if table not in table_path:
                    nid = (dod.aurum_api.make_drs(table)).data[0].nid
                    path = dod.aurum_api.helper.get_path_nid(nid)
                    table_path[table] = path
                path = table_path[table]
                table_df = dpu.get_dataframe(path + "/" + table)
                likely_keys_sorted = mva.most_likely_key(table_df)
                keys_cache[table] = likely_keys_sorted
            likely_keys_sorted = keys_cache[table]
            jump_score = score_for_key(likely_keys_sorted, l.field_name)
            jump_scores.append(jump_score)
        jp_score_avg = aggr_avg(jump_scores)
        jp_score_mul = aggr_mul(jump_scores)
        rank_jps.append((mjp, jp_score_avg, jp_score_mul))
    rank_jps = sorted(rank_jps, key=lambda x: x[1], reverse=True)
    return rank_jps


def rank_materializable_join_paths_piece(materializable_join_paths, candidate_group, table_path, dod):
    # compute rank list of likely keys for each table
    table_keys = dict()
    table_field_rank = dict()
    for table in candidate_group:
        if table in table_path:
            path = table_path[table]
        else:
            nid = (dod.aurum_api.make_drs(table)).data[0].nid
            path = dod.aurum_api.helper.get_path_nid(nid)
            table_path[table] = path
        table_df = dpu.get_dataframe(path + "/" + table)
        likely_keys_sorted = mva.most_likely_key(table_df)
        table_keys[table] = likely_keys_sorted
        field_rank = {payload[0]: i for i, payload in enumerate(likely_keys_sorted)}
        table_field_rank[table] = field_rank

    # 1) Split join paths into its pairs, then 2) sort each pair individually, then 3) assemble again

    num_jumps = sorted([len(x) for x in materializable_join_paths])[-1]
    jump_joins = {i: [] for i in range(num_jumps)}

    # 1) split
    for annotated_jp in materializable_join_paths:
        for i, jp in enumerate(annotated_jp):
            jump_joins[i].append(jp)

    def field_to_rank(table, field):
        return table_field_rank[table][field]

    # 2) sort
    for jump, joins in jump_joins.items():
        joins = sorted(joins, key=lambda x: field_to_rank(x[1].source_name, x[1].field_name))
        jump_joins[jump] = joins

    # 3) assemble
    ranked_materialized_join_paths = [[] for _ in range(len(materializable_join_paths))]
    for jump, joins in jump_joins.items():
        for i, join in enumerate(joins):
            ranked_materialized_join_paths[i].append(join)

    return ranked_materialized_join_paths


def obtain_table_paths(set_nids, dod):
    table_path = dict()
    for table, nid in set_nids.items():
        path = dod.aurum_api.helper.get_path_nid(nid)
        table_path[table] = path
    return table_path


def start(vs, ci, attrs, values, types, number_jps=5, output_path=None, full_view=False, interactive=False, offset = 1):
    msg_vspec = """
                ######################################################################
                #                      View Specification                            #
                #          Goal: Reduce the column choice space for users            #                 
                # 1. Cluster identical columns into one group                        #
                # 2. Rank clusters based on the number of examples contained in them #
                ######################################################################
              """
    print(msg_vspec)
    filter_drs = {}
    col_values = {}
    column_idx = 0
    column_clusters = ci.get_clusters(attrs, values, types)
    for column in column_clusters:
        idx = 0
        print(Colors.OKBLUE + "NAME: " + column[0]["name"] + Colors.CEND)
        for cluster in column:
            print(Colors.OKCYAN + "CLUSTER " + str(idx) + Colors.CEND)
            print(Colors.OKGREEN + "SAMPLE_SCORE:" + str(cluster["sample_score"]) + "\t" + "Data Type:" + cluster["type"] + Colors.CEND)
            print(tabulate(cluster["data"], headers=['id', 'Table Name', 'Attribute Name', 'Sample Score', 'Highlight'], tablefmt='fancy_grid'))
            # print(Colors.CBOLD + "\tSamples" + Colors.CEND)
            # for value in cluster["head_values"]:
            #     value = str(value)
            #     if value[0:4] == "<em>":
            #         value = value.replace("<em>", "")
            #         value = value.replace("</em>", "")
            #         print(Colors.WARNING + "\t" + value + Colors.CEND)
            #     else:
            #         print("\t" + str(value))
            print('\n')
            idx += 1
        selected = input(Colors.HEADER + "Enter clusters you want or enter \"all\" instead:" + Colors.CEND)
        sel_idx = []
        if selected == "all":
            sel_idx = range(len(column_clusters[column_idx]))
        else:
            clusters = selected.split(",")
            for cluster in clusters:
                sel_idx.append(int(cluster.strip()))
        hits = vs.clusters2Hits(column, sel_idx)
        filter_drs[(column[0]["name"], FilterType.ATTR, column_idx)] = hits
        col_values[column[0]["name"]] = [row[column_idx] for row in values]
        column_idx += 1
        print("\n")
    msg_vsearch = """
                   ######################################################################
                   #                          View Search                               #
                   #          Goal: Find how to combine relevant tables found in        #
                   #                the view specification                              #
                   #  1. Explore all join paths to combine relevant tables              #
                   #  2. Prune identical join paths                                     #
                   #  3. Rate all join paths                                            #
                   ######################################################################
                 """
    print(msg_vsearch)
    view_metadata_mapping = dict()
    i = 0
    perf_stats = dict()
    st_runtime = time.time()
    for mjp, attrs_project, metadata in vs.virtual_schema_iterative_search(col_values, filter_drs, perf_stats, max_hops=2,
                                                        debug_enumerate_all_jps=False, offset=offset):
        proj_view = dpu.project(mjp, attrs_project)

        if output_path is not None:
            if full_view:
                view_path = output_path + "/raw_view_" + str(i)
                mjp.to_csv(view_path, encoding='latin1', index=False)
            view_path = output_path + "/view_" + str(i)
            proj_view.to_csv(view_path, encoding='latin1', index=False)  # always store this
            # store metadata associated to that view
            view_metadata_mapping[view_path] = metadata

        i += 1

        if interactive:
            print("")
            input("Press any key to continue...")
    et_runtime = time.time()
    perf_stats['runtime'] = (et_runtime - st_runtime)
    pp.pprint(perf_stats)
    if 'num_join_graphs_per_candidate_group' in perf_stats:
        total_join_graphs = sum(perf_stats['num_join_graphs_per_candidate_group'])
        print("Total join graphs: " + str(total_join_graphs))
    if 'materializable_join_graphs' in perf_stats:
        total_materializable_join_graphs = sum(perf_stats['materializable_join_graphs'])
        print("Total materializable join graphs: " + str(total_materializable_join_graphs))

    print("Total views: " + str(i))
    # exit()

    ###
    # Run 4C
    ###
    # return
    # groups_per_column_cardinality = v4c.main(output_path)
    #
    # for k, v in groups_per_column_cardinality.items():
    #     compatible_groups = v['compatible']
    #     contained_groups = v['contained']
    #     complementary_group = v['complementary']
    #     contradictory_group = v['contradictory']
    #
    #     print("Compatible views: " + str(len(compatible_groups)))
    #     print("Contained views: " + str(len(contained_groups)))
    #     print("Complementary views: " + str(len(complementary_group)))
    #     print("Contradictory views: " + str(len(contradictory_group)))



def test_intree(dod):
    for mjp, attrs in test_dpu(dod):
        print(mjp.head(2))


def test_dpu(dod):
    with open("check_debug.pkl", 'rb') as f:
        clean_jp = pickle.load(f)

    for mjp in clean_jp:
        attrs_to_project = dpu.obtain_attributes_to_project(mjp)
        # materialized_virtual_schema = dpu.materialize_join_path(mjp, self)
        materialized_virtual_schema = dpu.materialize_join_graph(mjp, dod)
        yield materialized_virtual_schema, attrs_to_project


def main(args):
    model_path = args.model_path
    separator = args.separator

    store_client = StoreHandler()
    network = fieldnetwork.deserialize_network(model_path)
    dod = ViewSearchPruning(network=network, store_client=store_client, csv_separator=separator)

    attrs = args.list_attributes.split(";")
    values = args.list_values.split(";")
    print(attrs)
    print(values)
    assert len(attrs) == len(values)

    i = 0
    for mjp, attrs_project, metadata in dod.virtual_schema_iterative_search(attrs, values,
                                                                            debug_enumerate_all_jps=False):
        print("JP: " + str(i))
        proj_view = dpu.project(mjp, attrs_project)
        print(str(proj_view.head(10)))
        print("Metadata")
        print(metadata)
        if args.output_path:
            if args.full_view:
                mjp.to_csv(args.output_path + "/raw_view_" + str(i), encoding='latin1', index=False)
            proj_view.to_csv(args.output_path + "/view_" + str(i), encoding='latin1', index=False)  # always store this
        i += 1
        if args.interactive == "True":
            print("")
            input("Press any key to continue...")


def pe_paths(dod):
    s = time.time()
    table1 = "Fclt_building_list.csv"
    table2 = "short_course_catalog_subject_offered.csv"
    # table1 = "Warehouse_users.csv"
    # table2 = "short_course_catalog_subject_offered.csv"
    # table1 = "Fclt_building_list.csv"
    # table2 = "Se_person.csv"
    t1 = dod.aurum_api.make_drs(table1)
    t2 = dod.aurum_api.make_drs(table2)
    t1.set_table_mode()
    t2.set_table_mode()
    i = time.time()
    drs = dod.aurum_api.paths(t1, t2, Relation.PKFK, max_hops=2, lean_search=True)
    a = drs.paths()
    e = time.time()
    print("Total time: " + str((e - s)))
    print("Inter time: " + str((i - s)))
    print("Done")


if __name__ == "__main__":
    model_path = config.path_model
    sep = config.separator

    store_client = StoreHandler()
    network = fieldnetwork.deserialize_network(model_path)
    columnInfer = column_infer.ColumnInfer(network=network, store_client=store_client, csv_separator=sep)
    viewSearch = ViewSearchPruning(network=network, store_client=store_client, csv_separator=sep)

    ## MIT DWH

    # tests equivalence and containment - did not finish executing though (out of memory)
    # attrs = ["Mit Id", "Krb Name", "Hr Org Unit Title"]
    # values = ["968548423", "kimball", "Mechanical Engineering"]

    # attrs = ["Subject", "Title", "Publisher"]
    # values = [["", "Man who would be king and other stories", "Oxford university press, incorporated"]]
    # types = ["object", "object", "object"]

    # EVAL - ONE
    # attrs = ["Iap Category Name", "Person Name", "Person Email"]
    # # values = ["", "Meghan Kenney", "mkenney@mit.edu"]
    # values = ["Engineering", "", ""]

    # EVAL - TWO
    # attrs = ["Building Name Long", "Ext Gross Area", "Building Room", "Room Square Footage"]
    # values = ["", "", "", ""]

    # EVAL - THREE
    # attrs = ["Last Name", "Building Name", "Bldg Gross Square Footage", "Department Name"]
    # values = ["Madden", "Ray and Maria Stata Center", "", "Dept of Electrical Engineering & Computer Science"]

    # EVAL - FOUR
    # tests equivalence and containment
    # attrs = ["Email Address", "Department Full Name"]
    # values = ["", ""]

    # EVAL - FIVE
    # attrs = ["Last Name", "Building Name", "Bldg Gross Square Footage", "Department Name"]
    # values = ["", "", "", ""]


    # experiment-1
    # attrs = ["department", ""] # 4,5,6,9,10,11,13,14,15,16,18,19,21 | 2,5,6,7,8,9,10,11,12,15
    # values = [['', 'madden']]
    # types = ["object", "object"]
    # experiment-2: this one stuck
    # attrs = ["", "email"] # 2,5,6,7,8,9,10,11,12,15 | 0,1,2,3
    # values = [['madden', '']]
    # types = ["object", "object"]
    # experiment-3:
    # attrs = ["faculty", "building"] # 2,3,4,5,6,10 | 0,1,2,3
    # values = [['madden', '']]
    # types = ["object", "object"]
    # attrs = ["Building Name Long", "Ext Gross Area", "Building Room", "Room Square Footage"]
    # values = [["", "", "", ""]]
    # types = ["object", "object", "object", "object"]

    # attrs = ["Mit Id", "Krb Name", "Hr Org Unit Title"]
    # values = [["", "", ""]]
    # types = ["int64", "object", "object"]

    ## CHEMBL22

    # ONE (12)
    attrs = ['assay_test_type', 'assay_category', 'journal', 'year', 'volume']
    values = [['', '', '', '', '']]
    types = ["object", "object", "object", "object", "object"]

    # TWO (27)
    # attrs = ['accession', 'sequence', 'organism', 'start_position', 'end_position']
    # values = ['O09028', '', 'Rattus norvegicus', '', '']

    # THREE (50)
    # attrs = ['ref_type', 'ref_url', 'enzyme_name', 'organism']
    # values = ['', '', '', '']

    # FOUR (54)
    # attrs = ['hba', 'hbd', 'parenteral', 'topical']
    # values = ['', '', '', '']

    # FIVE (100-)
    # attrs = ['accession', 'sequence', 'organism', 'start_position', 'end_position']
    # values = ['', '', '', '', '']

    start(viewSearch, columnInfer, attrs, values, types, number_jps=10, output_path=config.output_path)<|MERGE_RESOLUTION|>--- conflicted
+++ resolved
@@ -301,56 +301,6 @@
 
         perf_stats["num_candidate_groups"] = num_candidate_groups
         print("Finished enumerating groups")
-<<<<<<< HEAD
-        cache_unjoinable_pairs = OrderedDict(sorted(cache_unjoinable_pairs.items(),
-                                                    key=lambda x: x[1], reverse=True))
-        # 4c pruning demo
-        msg_pruning = """
-                    ######################################################################
-                    #                  Begin Join Path Pruning                           #
-                    #               Goal: Prune identical join paths                     #
-                    ######################################################################
-                    """
-        print(msg_pruning)
-        before_num = len(all_join_graphs)
-        print(Colors.HEADER + "Total join paths before:" + str(before_num) + Colors.CEND)
-
-        start = time.time()
-        flat_join_graphs = []
-        for jpg in all_join_graphs:
-            flat_jpg = []
-            for l, r in jpg:
-                flat_jpg.append(l)
-                flat_jpg.append(r)
-            flat_join_graphs.append(flat_jpg)
-
-        tk_cache = {}
-        tk_info = [[] for _ in range(len(all_join_graphs))]
-        for i in range(max_hops*2-2):
-            tk_views, tk_hash = self.prune_join_paths(flat_join_graphs, table_fulfilled_filters, table_path, tk_cache, tk_info, i)
-            groups_per_column_cardinality = v4c.perform4c(tk_views)
-            paths_to_remove = []
-            for k, v in groups_per_column_cardinality.items():
-                compatible_group = v['compatible']
-                # print("Compatible groups:", str(len(compatible_group)))
-                for group in compatible_group:
-                    if not self.is_compatible_valid(group):
-                        # print(group, "invalid!")
-                        continue
-                    # print(group)
-                    selected_view = group[0].split(";")
-                    paths_to_remove.extend(tk_hash[tuple(selected_view)])
-            # print(paths_to_remove)
-
-            # remove join paths we do not need
-            all_join_graphs = [i for j, i in enumerate(all_join_graphs) if j not in paths_to_remove]
-            all_filters = [i for j, i in enumerate(all_filters) if j not in paths_to_remove]
-            flat_join_graphs = [i for j, i in enumerate(flat_join_graphs) if j not in paths_to_remove]
-            tk_info = [i for j, i in enumerate(tk_info) if j not in paths_to_remove]
-            print(Colors.HEADER + "Number of join graphs after pruned " + str(i) + " " + str(len(all_join_graphs)) + Colors.CEND)
-        print(Colors.OKGREEN + "Total pruning Time:" + str(time.time() - start) + Colors.CEND)
-=======
->>>>>>> a78438fb
 
         # Rate all join paths after pruning
         msg_pruning = """
@@ -363,13 +313,6 @@
                             """
         print(msg_pruning)
 
-<<<<<<< HEAD
-        # for jpg in all_join_graphs:
-        #     for l, r in jpg:
-        #         l_df = dpu.read_column(table_path[l.source_name] + l.source_name, l.field_name)
-
-=======
->>>>>>> a78438fb
         table_paths = {}
         # build inverted index candidate tables -> [indexes of corresponding join paths]
         for idx, jpg in enumerate(all_join_graphs):
@@ -389,39 +332,6 @@
         '''
         main scoring logic
         '''
-<<<<<<< HEAD
-        final_list = []
-        threshold = 0.8
-        for table, paths in table_paths.items():
-            # print(table)
-            # print("paths", paths)
-            # when len > 1, sort join paths based on tk relation type
-            score_list = []
-            for index in paths:
-                info = tk_info[index]
-                score = 0
-                join_key_num = 0
-                for tk in info:
-                    target_col_values = tk[0]
-                    join_keys = tk[1]
-                    join_key_num += len(join_keys)
-                    if len(join_keys) == 0 or len(target_col_values) == 0:
-                        continue
-                    key = []
-                    key.extend(target_col_values)
-                    key.extend(join_keys)
-                    df = tk_cache[tuple(key)]
-                    for join_key in join_keys:
-                        unique_score = mva.column_uniqueness(df[join_key])
-                        if unique_score >= threshold:
-                            score += 1
-                score = score/join_key_num - (join_key_num - 2)/10 # add a penalty to the number of join keys
-                score_list.append((score, index))
-            score_list.sort(reverse=True)
-            # print(score_list)
-            final_list.append(score_list)
-
-=======
         score_list = []
         for idx, path in enumerate(all_join_graphs):
             join_keys = set()
@@ -440,7 +350,6 @@
             score_list.append((score, idx))
         score_list.sort(reverse=True)
         sorted_all_graphs = [(all_join_graphs[x[1]], all_filters[x[1]])for x in score_list]
->>>>>>> a78438fb
         finish_msg = """
                         ######################################################################
                         #      Finish Rating and Ranking, Begin Materializing Join Paths     #
