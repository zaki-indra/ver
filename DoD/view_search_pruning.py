import random

from algebra import API
from api.apiutils import Relation
from collections import defaultdict
from collections import OrderedDict
import itertools
from DoD import data_processing_utils as dpu
from DoD import material_view_analysis as mva
from DoD.utils import FilterType
import numpy as np
from functools import reduce
import cProfile
import operator
import pickle
from tqdm import tqdm
from knowledgerepr import fieldnetwork
from modelstore.elasticstore import StoreHandler
import time
from DoD import view_search_4c as v4c
import os
import pandas as pd
import pprint
import server_config as config
from DoD import column_infer
from enum import Enum


pp = pprint.PrettyPrinter(indent=4)


class RelationType(Enum):
    ONE_ONE = 1
    ONE_MANY = 2
    MANY_ONE = 2
    MANY_MANY = 3


class ViewSearchPruning:

    def __init__(self, network, store_client, csv_separator=","):
        self.aurum_api = API(network=network, store_client=store_client)
        self.paths_cache = dict()
        dpu.configure_csv_separator(csv_separator)

    def place_paths_in_cache(self, t1, t2, paths):
        self.paths_cache[(t1, t2)] = paths
        self.paths_cache[(t2, t1)] = paths

    def are_paths_in_cache(self, t1, t2):
        if (t1, t2) in self.paths_cache:
            print("HIT!")
            return self.paths_cache[(t1, t2)]
        elif (t2, t1) in self.paths_cache:
            print("HIT!")
            return self.paths_cache[(t2, t1)]
        else:
            return None

    def individual_filters(self, sch_def):
        # Obtain sets that fulfill individual filters
        filter_drs = dict()
        filter_id = 0
        for attr in sch_def.keys():
            drs = self.aurum_api.search_exact_attribute(attr, max_results=200)
            filter_drs[(attr, FilterType.ATTR, filter_id)] = drs
            filter_id += 1

        for cell in sch_def.values():
            drs = self.aurum_api.search_content(cell, max_results=200)
            filter_drs[(cell, FilterType.CELL, filter_id)] = drs
            filter_id += 1
        return filter_drs

    def clusters2Hits(self, clusters, selected_index):
        hits = []
        for idx in selected_index:
            for row in clusters[idx]["data"]:
                hits.append(self.aurum_api._nid_to_hit(int(row[0])))
        return hits

    def virtual_schema_iterative_search(self, list_samples, filter_drs, perf_stats, max_hops=2, debug_enumerate_all_jps=False):
        st_stage2 = time.time()
        # We group now into groups that convey multiple filters.
        # Obtain list of tables ordered from more to fewer filters.
        table_fulfilled_filters = defaultdict(list)
        table_nid = dict()  # collect nids -- used later to obtain an access path to the tables
        for filter, hits in filter_drs.items():
            for hit in hits:
                table = hit.source_name
                nid = hit.nid
                table_nid[table] = nid
                if filter[2] not in [id for _, _, id in table_fulfilled_filters[table]]:
                    table_fulfilled_filters[table].append(((filter[0], hit.field_name), FilterType.ATTR, filter[2]))

        table_path = obtain_table_paths(table_nid, self)

        # sort by value len -> # fulfilling filters
        table_fulfilled_filters = OrderedDict(
            sorted(table_fulfilled_filters.items(), key=lambda el:
            (len({filter_id for _, _, filter_id in el[1]}), el[0]), reverse=True))  # len of unique filters, then lexico

        # Ordering filters for more determinism
        for k, v in table_fulfilled_filters.items():
            v = sorted(v, key=lambda el: (el[2], el[0][0]), reverse=True)  # sort by id, then filter_name
            table_fulfilled_filters[k] = v

        def eager_candidate_exploration():
            def covers_filters(candidate_filters):
                candidate_filters_set = set([id for _, _, id in candidate_filters])
                if len(candidate_filters_set) == len(filter_drs.keys()):
                    return True
                return False

            def compute_size_filter_ix(filters, candidate_group_filters_covered):
                new_fs_set = set([id for _,_,id in filters])
                candidate_fs_set = set([id for _,_,id in candidate_group_filters_covered])
                ix_size = len(new_fs_set.union(candidate_fs_set)) - len(candidate_fs_set)
                return ix_size

            def clear_state():
                candidate_group_unordered.clear()
                candidate_group_filters_covered.clear()

            def sort_candidate_group(unordered_cg):
                ordered_cg = sorted(unordered_cg, key=lambda tup: tup[0])
                return [x[1] for x in ordered_cg]

            # Eagerly obtain groups of tables that cover as many filters as possible
            backup = []
            go_on = True
            while go_on:
                candidate_group_unordered = []
                candidate_group_filters_covered = set()
                for i in range(len(list(table_fulfilled_filters.items()))):
                    table_pivot, filters_pivot = list(table_fulfilled_filters.items())[i]
                    # Eagerly add pivot
                    candidate_group_unordered.append((filters_pivot[0][2], table_pivot)) # (the largest filter_id, table_name) - add id for further sorting
                    candidate_group_filters_covered.update(filters_pivot)
                    # Did it cover all filters?
                    # if len(candidate_group_filters_covered) == len(filter_drs.items()):
                    if covers_filters(candidate_group_filters_covered):
                        candidate_group = sort_candidate_group(candidate_group_unordered)
                        # print("1: " + str(table_pivot))
                        yield (candidate_group, candidate_group_filters_covered)  # early stop
                        # Cleaning
                        clear_state()
                        continue
                    for j in range(len(list(table_fulfilled_filters.items()))):
                        idx = i + j + 1
                        if idx == len(table_fulfilled_filters.items()):
                            break
                        table, filters = list(table_fulfilled_filters.items())[idx]
                        # new_filters = len(set(filters).union(candidate_group_filters_covered)) - len(candidate_group_filters_covered)
                        new_filters = compute_size_filter_ix(filters, candidate_group_filters_covered)
                        if new_filters > 0:  # add table only if it adds new filters
                            candidate_group_unordered.append((filters[0][2], table))
                            candidate_group_filters_covered.update(filters)
                            if covers_filters(candidate_group_filters_covered):
                                candidate_group = sort_candidate_group(candidate_group_unordered)
                                # print("2: " + str(table_pivot))
                                yield (candidate_group, candidate_group_filters_covered)
                                clear_state()
                                # Re-add the current pivot, only necessary in this case
                                candidate_group_unordered.append((filters_pivot[0][2], table_pivot))
                                candidate_group_filters_covered.update(filters_pivot)
                    candidate_group = sort_candidate_group(candidate_group_unordered)
                    # print("3: " + str(table_pivot))
                    if covers_filters(candidate_group_filters_covered):
                        yield (candidate_group, candidate_group_filters_covered)
                    else:
                        backup.append(([el for el in candidate_group],
                                       set([el for el in candidate_group_filters_covered])))
                    # Cleaning
                    clear_state()
                # before exiting, return backup in case that may be useful
                # for candidate_group, candidate_group_filters_covered in backup:
                #     yield (candidate_group, candidate_group_filters_covered)
                go_on = False  # finished exploring all groups

        et_stage2 = time.time()
        perf_stats['t_stage2'] = (et_stage2 - st_stage2)
        # Find ways of joining together each group
        cache_unjoinable_pairs = defaultdict(int)
        perf_stats['time_joinable'] = 0
        perf_stats['time_is_materializable'] = 0
        perf_stats['time_materialize'] = 0
        num_candidate_groups = 0
        all_join_graphs = []
        all_filters = []
        for candidate_group, candidate_group_filters_covered in eager_candidate_exploration():
            num_candidate_groups += 1
            print("")
            print("Candidate group: " + str(candidate_group))
            num_unique_filters = len({f_id for _, _, f_id in candidate_group_filters_covered})
            print("Covers #Filters: " + str(num_unique_filters))

            if len(candidate_group) == 1:
                table = candidate_group[0]
                path = table_path[table]
                # materialized_virtual_schema = dpu.get_dataframe(path + "/" + table)
                materialized_virtual_schema = dpu.read_relation(path + "/" + table)
                attrs_to_project = dpu.obtain_attributes_to_project(candidate_group_filters_covered)
                # Create metadata to document this view
                view_metadata = dict()
                view_metadata["#join_graphs"] = 1
                view_metadata["join_graph"] = {"nodes": [{"id": -101010, "label": table}], "edges": []}
                if 'single_relation_group' not in perf_stats:
                    perf_stats['single_relation_group'] = 0
                perf_stats['single_relation_group'] += 1
                yield materialized_virtual_schema, attrs_to_project, view_metadata
                continue  # to go to the next group

            # Pre-check
            # TODO: with a connected components index we can pre-filter many of those groups without checking
            #group_with_all_relations, join_path_groups = self.joinable(candidate_group, cache_unjoinable_pairs)
            max_hops = max_hops
            # We find the different join graphs that would join the candidate_group
            st_joinable = time.time()
            join_graphs = self.joinable(candidate_group, cache_unjoinable_pairs, max_hops=2)
            et_joinable = time.time()

            perf_stats['time_joinable'] += (et_joinable - st_joinable)
            if debug_enumerate_all_jps:
                for i, group in enumerate(join_graphs):
                    print("Group: " + str(i))
                    for el in group:
                        print(el)
                continue  # We are just interested in all JPs for all candidate groups

            # if not graphs skip next
            if len(join_graphs) == 0:
                if 'unjoinable_candidate_group' not in perf_stats:
                    perf_stats['unjoinable_candidate_group'] = 0
                perf_stats['unjoinable_candidate_group'] += 1
                print("Group: " + str(candidate_group) + " is Non-Joinable with max_hops=" + str(max_hops))
                continue
            if 'joinable_candidate_group' not in perf_stats:
                perf_stats['joinable_candidate_group'] = 0
            perf_stats['joinable_candidate_group'] += 1
            if 'num_join_graphs_per_candidate_group' not in perf_stats:
                perf_stats['num_join_graphs_per_candidate_group'] = []
            perf_stats['num_join_graphs_per_candidate_group'].append(len(join_graphs))

            # Now we need to check every join graph individually and see if it's materializable. Only once we've
            # exhausted these join graphs we move on to the next candidate group. We know already that each of the
            # join graphs covers all tables in candidate_group, so if they're materializable we're good.
            total_materializable_join_graphs = 0
            materializable_join_graphs = []
            for jpg in join_graphs:
                # Obtain filters that apply to this join graph
                filters = set()
                for l, r in jpg:
                    if l.source_name in candidate_group:
                        filters.update(table_fulfilled_filters[l.source_name])
                    if r.source_name in candidate_group:
                        filters.update(table_fulfilled_filters[r.source_name])

                # TODO: obtain join_graph score for diff metrics. useful for ranking later
                # rank_materializable_join_graphs(materializable_join_paths, table_path, dod)
                st_is_materializable = time.time()
                # if query view is all attributes, then it's always materializable or we could
                # join on a small sample and see -- we can have 2 different impls.
                # if sum([0] + [1 for el in list_samples if el != '']) > 0:
                # is_join_graph_valid = self.is_join_graph_materializable(jpg, table_fulfilled_filters)
                # else:
                is_join_graph_valid = True
                et_is_materializable = time.time()
                perf_stats['time_is_materializable'] += (et_is_materializable - st_is_materializable)
                # Obtain all materializable graphs, then materialize
                if is_join_graph_valid:
                    total_materializable_join_graphs += 1
                    materializable_join_graphs.append((jpg, filters))
                    all_join_graphs.append(jpg)
                    all_filters.append(filters)
            # At this point we can empty is-join-graph-materializable cache and create a new one
            # dpu.empty_relation_cache()  # TODO: If df.copy() works, then this is a nice reuse
            st_materialize = time.time()
            to_return = []
            et_materialize = time.time()
            perf_stats['time_materialize'] += (et_materialize - st_materialize)
            for el in to_return:
                if 'actually_materialized' not in perf_stats:
                    perf_stats['actually_materialized'] = 0
                perf_stats['actually_materialized'] += 1
                yield el

            if 'materializable_join_graphs' not in perf_stats:
                perf_stats['materializable_join_graphs'] = []
            perf_stats['materializable_join_graphs'].append(total_materializable_join_graphs)

        perf_stats["num_candidate_groups"] = num_candidate_groups
        print("Finished enumerating groups")
        cache_unjoinable_pairs = OrderedDict(sorted(cache_unjoinable_pairs.items(),
                                                    key=lambda x: x[1], reverse=True))
        # 4c pruning demo
        before_num = len(all_join_graphs)
        print("total join paths before", before_num)

        start = time.time()
        flat_join_graphs = []
        for jpg in all_join_graphs:
            flat_jpg = []
            for l, r in jpg:
                flat_jpg.append(l)
                flat_jpg.append(r)
            flat_join_graphs.append(flat_jpg)

        tk_cache = {}
        tk_info = [[] for _ in range(len(all_join_graphs))]
        for i in range(max_hops*2):
            tk_views, tk_hash = self.prune_join_paths(flat_join_graphs, table_fulfilled_filters, table_path, tk_cache, tk_info, i)
            groups_per_column_cardinality = v4c.perform4c(tk_views)
            paths_to_remove = []
            for k, v in groups_per_column_cardinality.items():
                compatible_group = v['compatible']
                print("Compatible groups:", str(len(compatible_group)))
                for group in compatible_group:
                    if not self.is_compatible_valid(group):
                        print(group, "invalid!")
                        continue
                    print(group)
                    selected_view = group[0].split(";")
                    paths_to_remove.extend(tk_hash[tuple(selected_view)])
            print(paths_to_remove)

            # remove join paths we do not need
            all_join_graphs = [i for j, i in enumerate(all_join_graphs) if j not in paths_to_remove]
            all_filters = [i for j, i in enumerate(all_filters) if j not in paths_to_remove]
            flat_join_graphs = [i for j, i in enumerate(flat_join_graphs) if j not in paths_to_remove]
            tk_info = [i for j, i in enumerate(tk_info) if j not in paths_to_remove]
            print("number of join graphs after pruned", i, len(all_join_graphs))
        print("Pruning Time:", time.time() - start)

        # Rate all join paths after pruning
        table_paths = {}
        for idx, jpg in enumerate(all_join_graphs):
            table_list = []
            table_hash = {}
            for l, r in jpg:
                if l.source_name not in table_hash.keys():
                    table_list.append(l.source_name)
                    table_hash[l.source_name] = True
                if r.source_name not in table_hash.keys():
                    table_list.append(r.source_name)
                    table_hash[r.source_name] = True
            if tuple(table_list) not in table_paths.keys():
                table_paths[tuple(table_list)] = [idx]
            else:
                table_paths[tuple(table_list)].append(idx)
        final_list = []
        score_cache = {}
        for table, paths in table_paths.items():
            print(table)
            print("paths", paths)
            if len(paths) == 1:
                continue
            # when len > 1, sort join paths based on tk relation type
            score_list = []
            for index in paths:
                info = tk_info[index]
                scores = []
                for tk in info:
                    target_col_values = tk[0]
                    join_key = tk[1]
                    if len(join_key) == 0 or len(target_col_values) == 0:
                        continue
                    key = []
                    key.extend(target_col_values)
                    key.extend(join_key)
                    df = tk_cache[tuple(key)]
                    sampling_fraction = 0.6
                    # relation_type = random.randint(1,3)
                    relation_type = self.get_relation(df.copy(), join_key, target_col_values, sampling_fraction)
                    score_cache[(tuple(join_key), tuple(target_col_values))] = relation_type
                    scores.append(relation_type)
                score_list.append((scores, index))
            score_list.sort()
            print(score_list)
            final_list.append(score_list)

        start = time.time()
        for table, paths in table_paths.items():
            print(table)
            print("paths", paths)
            if len(paths) == 1:
                continue
            # when len > 1, sort join paths based on tk relation type
            score_list2 = []
            for index in paths:
                info = tk_info[index]
                scores = []
                for tk in info:
                    target_col_values = tk[0]
                    join_key = tk[1]
                    if len(join_key) == 0 or len(target_col_values) == 0:
                        continue
                    key = []
                    key.extend(target_col_values)
                    key.extend(join_key)
                    relation_type = score_cache[(tuple(join_key), tuple(target_col_values))]
                    scores.append(relation_type)
                score_list2.append((scores, index))
            score_list2.sort()
            print(score_list2)
        print("Scoring time:", time.time() - start)

        step = 1
        while True:
            candidates = []
            for l in final_list:
                for i in range(step):
                    if len(l) > 0:
                        candidates.append(l.pop(0)[1])
            candidate_paths = list((all_join_graphs[i], all_filters[i]) for i in candidates)
            to_return = self.materialize_join_graphs(list_samples, candidate_paths)
            for el in to_return:
                yield el
            satisfied = input("Do you want to see more views? 1. Yes 2. No\n")
            if int(satisfied) == 2:
                break

    def get_relation(self, df, join_key, target_cols, sampling_fraction):
        df.dropna()
        df.sample(frac=sampling_fraction, replace=True, random_state=1)
        first_max = df.groupby(join_key).count().max()[0]
        if len(target_cols) == 1:
            second_max = df.groupby(target_cols[0]).count().max()[0]
        else:
            second_max = df.groupby(target_cols).size().groupby(level=1).max()
            if len(second_max) > 0:
                second_max = second_max[0]
            else:
                return 4
        if first_max == 1:
            if second_max == 1:
                return RelationType.ONE_ONE.value
            else:
                return RelationType.ONE_MANY.value
        else:
            if second_max == 1:
                return RelationType.MANY_ONE.value
            else:
                return RelationType.MANY_MANY.value

    def is_compatible_valid(self, group):
        view_hash = {}
        valid_list = []
        for item in group:
            view = item.split(";")
            sorted_view = sorted(view)
            if tuple(sorted_view) not in view_hash.keys():
                valid_list.append(view)
                view_hash[tuple(sorted_view)] = True
        if len(valid_list) > 1:
            return True
        else:
            return False

    def prune_join_paths(self, all_join_graphs, table_fulfilled_filters, table_path, tk_cache, tk_info, index):
        tk_views = []
        tk_hash = {}
        for idx, flat_jpg in enumerate(all_join_graphs):
            if index >= len(flat_jpg):
                continue
            join_key = []
            if index == 0 or index == len(flat_jpg)-1:
                join_key.append(flat_jpg[index])
                table_name = join_key[0].source_name
            else:
                join_key_1 = flat_jpg[index]
                table_name = join_key_1.source_name
                join_key.append(join_key_1)
                join_key_2 = flat_jpg[index+1]
                if join_key_1.source_name == join_key_2.source_name and join_key_1.field_name != join_key_2.field_name:
                    join_key.append(join_key_2)
                elif join_key_1.source_name != join_key_2.source_name:
                    continue
            if table_name not in table_fulfilled_filters.keys():
                continue
            target_cols = table_fulfilled_filters[table_name]
            tk = []
            lookup = {}
            target = []
            join_key_set = []

            for key in join_key:
                join_key_set.append(key.field_name)
                lookup[key.field_name] = True

            for x in target_cols:
                if x[0][1] not in lookup.keys():
                    target.append(x[0][1])
                    lookup[x[0][1]] = True

            tk_info[idx].append((target, join_key_set))
            tk.extend(target)
            tk.extend(join_key_set)

            if tuple(tk) in tk_hash.keys():
                tk_hash[tuple(tk)].append(idx)
                continue
            tk_hash[tuple(tk)] = [idx]
            print(table_name, tk)
            tk_view = self.columns_to_view(table_path[table_name] + table_name, tk)
            tk_cache[tuple(tk)] = tk_view
            if len(tk_view) > 0:
                tk_views.append((tk_view, self.generate_view_name(tk)))
        return tk_views, tk_hash

    def get_dup_idx(self, tk_views, tk_hash):
        groups_per_column_cardinality = v4c.perform4c(tk_views)

        paths_to_remove = []
        for k, v in groups_per_column_cardinality.items():
            compatible_group = v['compatible']
            for group in compatible_group:
                selected_view = group[0].split(";")
                paths_to_remove.extend(tk_hash[tuple(selected_view)])

            print("Compatible groups:", str(len(compatible_group)))
            for group in compatible_group:
                print(group)
        return paths_to_remove


    def columns_to_view(self, source, columns):
        # input: columns from one table
        # output: view drs
        df = dpu.read_columns(source, columns)
        df = mva.curate_view(df)
        df = v4c.normalize(df)
        return df

    def generate_view_name(self, columns):
        name = ""
        for col in columns:
            name += col + ";"
        return name[0:-1]

    def compute_join_graph_id(self, join_graph):
        all_nids = []
        for hop_l, hop_r in join_graph:
            all_nids.append(hop_r.nid)
            all_nids.append(hop_l.nid)
        path_id = sum([hash(el) for el in all_nids])
        return path_id

    def __compute_join_graph_id(self, join_graph):
        all_nids = []
        for hop_l, hop_r in join_graph:
            all_nids.append(hop_r.nid)
            all_nids.append(hop_l.nid)
        path_id = frozenset(all_nids)
        return path_id

    def materialize_join_graphs(self, samples, materializable_join_graphs):
        to_return = []
        idx = 1
        for mjg, filters in materializable_join_graphs:
            print("JP -", idx)
            idx += 1
            # if is_join_graph_valid:
            attrs_to_project = dpu.obtain_attributes_to_project(filters)
            # add join key
<<<<<<< HEAD
            # for l, r in mjg:
            #     attrs_to_project.add(l.field_name)
            #     attrs_to_project.add(r.field_name)
            # continue  # test
=======
            for l,r in mjg:
                attrs_to_project.add(l.field_name)
                attrs_to_project.add(r.field_name)
>>>>>>> 49d07d93
            materialized_virtual_schema = dpu.materialize_join_graph_sample(mjg, samples, filters, self, sample_size=1000)
            # materialized_virtual_schema = dpu.materialize_join_graph(mjg, self)
            if materialized_virtual_schema is False:
                continue  # happens when the join was an outlier
            # Create metadata to document this view
            view_metadata = dict()
            view_metadata["#join_graphs"] = len(materializable_join_graphs)
            # view_metadata["join_graph"] = self.format_join_paths_pairhops(jpg)
            view_metadata["join_graph"] = self.format_join_graph_into_nodes_edges(mjg)
            to_return.append((materialized_virtual_schema, attrs_to_project, view_metadata))
            # yield materialized_virtual_schema, attrs_to_project, view_metadata
        return to_return

    def joinable(self, group_tables: [str], cache_unjoinable_pairs: defaultdict(int), max_hops=2):
        """
        Find all join graphs that connect the tables in group_tables. This boils down to check
        whether there is (at least) a set of join paths which connect all tables, but it is required to find all
        possible join graphs and not only one.
        :param group_tables:
        :param cache_unjoinable_pairs: this set contains pairs of tables that do not join with each other
        :return:
        """
        assert len(group_tables) > 1

        # if not the size of group_tables, there won't be unique jps with all tables. that may not be good though
        max_hops = max_hops

        # for each pair of tables in group keep list of (path, tables_covered)
        paths_per_pair = defaultdict(list)

        table_combinations = [el for el in itertools.combinations(group_tables, 2)]

        for table1, table2 in tqdm(table_combinations):
            # Check if tables are already known to be unjoinable
            if (table1, table2) in cache_unjoinable_pairs.keys() or (table2, table1) in cache_unjoinable_pairs.keys():
                continue  # FIXME FIXME FIXME
            t1 = self.aurum_api.make_drs(table1)
            t2 = self.aurum_api.make_drs(table2)
            t1.set_table_mode()
            t2.set_table_mode()
            # Check cache first, if not in cache then do the search
            # drs = self.are_paths_in_cache(table1, table2)
            paths = self.are_paths_in_cache(table1, table2)  # list of lists
            if paths is None:
                print("Finding paths between " + str(table1) + " and " + str(table2))
                print("max hops: " + str(max_hops))
                s = time.time()
                drs = self.aurum_api.paths(t1, t2, Relation.PKFK, max_hops=max_hops, lean_search=True)
                e = time.time()
                print("Total time: " + str((e-s)))
                paths = drs.paths()  # list of lists
                self.place_paths_in_cache(table1, table2, paths)  # FIXME FIXME FIXME
            # paths = drs.paths()  # list of lists
            # If we didn't find paths, update unjoinable_pairs cache with this pair
            if len(paths) == 0:  # then store this info, these tables do not join # FIXME FIXME FIXME
                cache_unjoinable_pairs[(table1, table2)] += 1  # FIXME FIXME
                cache_unjoinable_pairs[(table2, table1)] += 1  # FIXME FIXME FIXME
            for p in paths:
                tables_covered = set()
                tables_in_group = set(group_tables)
                for hop in p:
                    if hop.source_name in tables_in_group:
                        # this is a table covered by this path
                        tables_covered.add(hop.source_name)
                paths_per_pair[(table1, table2)].append((p, tables_covered))

        if len(paths_per_pair) == 0:
            return []

        # enumerate all possible join graphs
        all_combinations = [el for el in itertools.product(*list(paths_per_pair.values()))]
        deduplicated_paths = dict()
        # Add combinations
        for path_combination in all_combinations:
            # TODO: is this general if max_hops > 2?
            for p1, p2 in itertools.combinations(path_combination, 2):
                path1, tables_covered1 = p1
                path2, tables_covered2 = p2
                # does combining these two paths help to cover more tables?
                if len(tables_covered1) > len(tables_covered2):
                    current_cover_len = len(tables_covered1)
                else:
                    current_cover_len = len(tables_covered2)
                potential_cover = tables_covered1.union(tables_covered2)
                joinable_paths = tables_covered1.intersection(tables_covered2)
                potential_cover_len = len(potential_cover)
                # if we cover more tables, and the paths are joinable (at least one table in common)
                if potential_cover_len > current_cover_len and len(joinable_paths) > 0:
                    # Transform paths into pair-hops so we can join them together
                    tx_path1 = self.transform_join_path_to_pair_hop(path1)
                    tx_path2 = self.transform_join_path_to_pair_hop(path2)
                    # combine the paths
                    combined_path = tx_path1 + tx_path2
                    path_id = self.compute_join_graph_id(combined_path)
                    # If I haven't generated this path elsewhere, then I add it along with the tables it covers
                    if path_id not in deduplicated_paths:
                        deduplicated_paths[path_id] = (combined_path, potential_cover)

        # Add initial paths that may cover all tables and remove those that do not
        for p, tables_covered in list(paths_per_pair.values())[0]:
            if len(tables_covered) == len(group_tables):
                tx_p = self.transform_join_path_to_pair_hop(p)
                path_id = self.compute_join_graph_id(tx_p)
                deduplicated_paths[path_id] = (tx_p, tables_covered)

        # Now we filter out all paths that do not cover all the tables in the group
        covering_join_graphs = [jg[0] for _, jg in deduplicated_paths.items() if len(jg[1]) == len(group_tables)]

        # Finally sort by number of required joins
        join_graphs = sorted(covering_join_graphs, key=lambda x: len(x))
        return join_graphs

    def format_join_graph_into_nodes_edges(self, join_graph):
        nodes = dict()
        edges = []
        for jp in join_graph:
            # Add nodes
            for hop in jp:
                label = hop.db_name + ":" + hop.source_name
                node_descr = {"id": hash(label), "label": label}  # cannot use nid cause that's for cols not rels
                node_id = hash(label)
                if node_id not in nodes:
                    nodes[node_id] = node_descr
            l, r = jp
            l_label = l.db_name + ":" + l.source_name
            r_label = r.db_name + ":" + r.source_name
            edge_descr = {"from": hash(l_label), "to": hash(r_label)}
            edges.append(edge_descr)
        return {"nodes": list(nodes.values()), "edges": list(edges)}

    def transform_join_path_to_pair_hop(self, join_path):
        """
        1. get join path, 2. annotate with values to check for, then 3. format into [(l,r)]
        :param join_paths:
        :param table_fulfilled_filters:
        :return:
        """
        jp_hops = []
        pair = []
        for hop in join_path:
            pair.append(hop)
            if len(pair) == 2:
                jp_hops.append(tuple(pair))
                pair.clear()
                pair.append(hop)
        # Now remove pairs with pointers within same relation, as we don't need to join these
        jp_hops = [(l, r) for l, r in jp_hops if l.source_name != r.source_name]
        return jp_hops

    def is_join_graph_materializable(self, join_graph, table_fulfilled_filters):
        # FIXME: add a way of collecting the join cardinalities and propagating them outside as well
        local_intermediates = dict()

        for l, r in join_graph:
            # apply filters to l
            if l.source_name not in local_intermediates:
                l_path = self.aurum_api.helper.get_path_nid(l.nid)
                # If there are filters apply them
                if l.source_name in table_fulfilled_filters:
                    filters_l = table_fulfilled_filters[l.source_name]
                    filtered_l = None
                    for info, filter_type, filter_id in filters_l:
                        if filter_type == FilterType.ATTR:
                            filtered_l = dpu.read_relation_on_copy(l_path + l.source_name)  # FIXME FIXME FIXME
                            # filtered_l = dpu.get_dataframe(l_path + l.source_name)
                            continue  # no need to filter anything if the filter is only attribute type
                        attribute = info[1]
                        cell_value = info[0]
                        filtered_l = dpu.apply_filter(l_path + l.source_name, attribute, cell_value)# FIXME FIXME FIXME

                    if len(filtered_l) == 0:
                        return False  # filter does not leave any data => non-joinable
                # If there are not filters, then do not apply them
                else:
                    filtered_l = dpu.read_relation_on_copy(l_path + l.source_name)# FIXME FIXME FIXME
                    # filtered_l = dpu.get_dataframe(l_path + l.source_name)
            else:
                filtered_l = local_intermediates[l.source_name]
            local_intermediates[l.source_name] = filtered_l

            # apply filters to r
            if r.source_name not in local_intermediates:
                r_path = self.aurum_api.helper.get_path_nid(r.nid)
                # If there are filters apply them
                if r.source_name in table_fulfilled_filters:
                    filters_r = table_fulfilled_filters[r.source_name]
                    filtered_r = None
                    for info, filter_type, filter_id in filters_r:
                        if filter_type == FilterType.ATTR:
                            filtered_r = dpu.read_relation_on_copy(r_path + r.source_name)# FIXME FIXME FIXME
                            # filtered_r = dpu.get_dataframe(r_path + r.source_name)
                            continue  # no need to filter anything if the filter is only attribute type
                        attribute = info[1]
                        cell_value = info[0]
                        filtered_r = dpu.apply_filter(r_path + r.source_name, attribute, cell_value)

                    if len(filtered_r) == 0:
                        return False  # filter does not leave any data => non-joinable
                # If there are not filters, then do not apply them
                else:
                    filtered_r = dpu.read_relation_on_copy(r_path + r.source_name)# FIXME FIXME FIXME
                    # filtered_r = dpu.get_dataframe(r_path + r.source_name)
            else:
                filtered_r = local_intermediates[r.source_name]
            local_intermediates[r.source_name] = filtered_r

            # check if the materialized version join's cardinality > 0
            joined = dpu.join_ab_on_key(filtered_l, filtered_r, l.field_name, r.field_name, suffix_str="_x")

            if len(joined) == 0:
                return False  # non-joinable hop enough to discard join graph
        # if we make it through all hopes, then join graph is materializable (i.e., verified)
        return True


def rank_materializable_join_graphs(materializable_join_paths, table_path, dod):

    def score_for_key(keys_score, target):
        for c, nunique, score in keys_score:
            if target == c:
                return score

    def aggr_avg(scores):
        scores = np.asarray(scores)
        return np.average(scores)

    def aggr_mul(scores):
        return reduce(operator.mul, scores)

    rank_jps = []
    keys_cache = dict()
    for mjp in materializable_join_paths:
        jump_scores = []
        for filter, l, r in mjp:
            table = l.source_name
            if table not in keys_cache:
                if table not in table_path:
                    nid = (dod.aurum_api.make_drs(table)).data[0].nid
                    path = dod.aurum_api.helper.get_path_nid(nid)
                    table_path[table] = path
                path = table_path[table]
                table_df = dpu.get_dataframe(path + "/" + table)
                likely_keys_sorted = mva.most_likely_key(table_df)
                keys_cache[table] = likely_keys_sorted
            likely_keys_sorted = keys_cache[table]
            jump_score = score_for_key(likely_keys_sorted, l.field_name)
            jump_scores.append(jump_score)
        jp_score_avg = aggr_avg(jump_scores)
        jp_score_mul = aggr_mul(jump_scores)
        rank_jps.append((mjp, jp_score_avg, jp_score_mul))
    rank_jps = sorted(rank_jps, key=lambda x: x[1], reverse=True)
    return rank_jps


def rank_materializable_join_paths_piece(materializable_join_paths, candidate_group, table_path, dod):
    # compute rank list of likely keys for each table
    table_keys = dict()
    table_field_rank = dict()
    for table in candidate_group:
        if table in table_path:
            path = table_path[table]
        else:
            nid = (dod.aurum_api.make_drs(table)).data[0].nid
            path = dod.aurum_api.helper.get_path_nid(nid)
            table_path[table] = path
        table_df = dpu.get_dataframe(path + "/" + table)
        likely_keys_sorted = mva.most_likely_key(table_df)
        table_keys[table] = likely_keys_sorted
        field_rank = {payload[0]: i for i, payload in enumerate(likely_keys_sorted)}
        table_field_rank[table] = field_rank

    # 1) Split join paths into its pairs, then 2) sort each pair individually, then 3) assemble again

    num_jumps = sorted([len(x) for x in materializable_join_paths])[-1]
    jump_joins = {i: [] for i in range(num_jumps)}

    # 1) split
    for annotated_jp in materializable_join_paths:
        for i, jp in enumerate(annotated_jp):
            jump_joins[i].append(jp)

    def field_to_rank(table, field):
        return table_field_rank[table][field]

    # 2) sort
    for jump, joins in jump_joins.items():
        joins = sorted(joins, key=lambda x: field_to_rank(x[1].source_name, x[1].field_name))
        jump_joins[jump] = joins

    # 3) assemble
    ranked_materialized_join_paths = [[] for _ in range(len(materializable_join_paths))]
    for jump, joins in jump_joins.items():
        for i, join in enumerate(joins):
            ranked_materialized_join_paths[i].append(join)

    return ranked_materialized_join_paths


def obtain_table_paths(set_nids, dod):
    table_path = dict()
    for table, nid in set_nids.items():
        path = dod.aurum_api.helper.get_path_nid(nid)
        table_path[table] = path
    return table_path


def start(vs, ci, attrs, values, types, number_jps=5, output_path=None, full_view=False, interactive=False):
    ###
    # View Specification
    ###
    filter_drs = {}
    col_values = {}
    column_idx = 0
    column_clusters = ci.get_clusters(attrs, values, types)
    for column in column_clusters:
        idx = 0
        print("\033[1;33;44m NAME: %s \033[0m" % column[0]["name"])
        for cluster in column:
            print("\033[1;35m CLUSTER %d\033[0m " % idx)
            print("SAMPLE_SCORE:", cluster["sample_score"])
            print("Data Type:", cluster["type"])
            for row in cluster["data"]:
                print(row)
            print("------------Samples--------------")
            for value in cluster["head_values"]:
                print(value)
            print("---------------------------------")
            idx += 1
        print("======================================")
        selected = input("enter your selected clusters:")
        sel_idx = []
        if selected == "all":
            sel_idx = range(len(column_clusters[column_idx]))
        else:
            clusters = selected.split(",")
            for cluster in clusters:
                sel_idx.append(int(cluster.strip()))
        hits = vs.clusters2Hits(column, sel_idx)
        filter_drs[(column[0]["name"], FilterType.ATTR, column_idx)] = hits
        col_values[column[0]["name"]] = [row[column_idx] for row in values]
        column_idx += 1
    ###
    # View Search
    ###
    view_metadata_mapping = dict()
    i = 0
    perf_stats = dict()
    st_runtime = time.time()
    for mjp, attrs_project, metadata in vs.virtual_schema_iterative_search(col_values, filter_drs, perf_stats, max_hops=2,
                                                        debug_enumerate_all_jps=False):
        proj_view = dpu.project(mjp, attrs_project)

        if output_path is not None:
            if full_view:
                view_path = output_path + "/raw_view_" + str(i)
                mjp.to_csv(view_path, encoding='latin1', index=False)
            view_path = output_path + "/view_" + str(i)
            proj_view.to_csv(view_path, encoding='latin1', index=False)  # always store this
            # store metadata associated to that view
            view_metadata_mapping[view_path] = metadata

        i += 1

        if interactive:
            print("")
            input("Press any key to continue...")
    et_runtime = time.time()
    perf_stats['runtime'] = (et_runtime - st_runtime)
    pp.pprint(perf_stats)
    if 'num_join_graphs_per_candidate_group' in perf_stats:
        total_join_graphs = sum(perf_stats['num_join_graphs_per_candidate_group'])
        print("Total join graphs: " + str(total_join_graphs))
    if 'materializable_join_graphs' in perf_stats:
        total_materializable_join_graphs = sum(perf_stats['materializable_join_graphs'])
        print("Total materializable join graphs: " + str(total_materializable_join_graphs))

    print("Total views: " + str(i))
    exit()

    ###
    # Run 4C
    ###
    # return
    groups_per_column_cardinality = v4c.main(output_path)

    for k, v in groups_per_column_cardinality.items():
        compatible_groups = v['compatible']
        contained_groups = v['contained']
        complementary_group = v['complementary']
        contradictory_group = v['contradictory']

        print("Compatible views: " + str(len(compatible_groups)))
        print("Contained views: " + str(len(contained_groups)))
        print("Complementary views: " + str(len(complementary_group)))
        print("Contradictory views: " + str(len(contradictory_group)))



def test_intree(dod):
    for mjp, attrs in test_dpu(dod):
        print(mjp.head(2))


def test_dpu(dod):
    with open("check_debug.pkl", 'rb') as f:
        clean_jp = pickle.load(f)

    for mjp in clean_jp:
        attrs_to_project = dpu.obtain_attributes_to_project(mjp)
        # materialized_virtual_schema = dpu.materialize_join_path(mjp, self)
        materialized_virtual_schema = dpu.materialize_join_graph(mjp, dod)
        yield materialized_virtual_schema, attrs_to_project


def main(args):
    model_path = args.model_path
    separator = args.separator

    store_client = StoreHandler()
    network = fieldnetwork.deserialize_network(model_path)
    dod = ViewSearchPruning(network=network, store_client=store_client, csv_separator=separator)

    attrs = args.list_attributes.split(";")
    values = args.list_values.split(";")
    print(attrs)
    print(values)
    assert len(attrs) == len(values)

    i = 0
    for mjp, attrs_project, metadata in dod.virtual_schema_iterative_search(attrs, values,
                                                                            debug_enumerate_all_jps=False):
        print("JP: " + str(i))
        proj_view = dpu.project(mjp, attrs_project)
        print(str(proj_view.head(10)))
        print("Metadata")
        print(metadata)
        if args.output_path:
            if args.full_view:
                mjp.to_csv(args.output_path + "/raw_view_" + str(i), encoding='latin1', index=False)
            proj_view.to_csv(args.output_path + "/view_" + str(i), encoding='latin1', index=False)  # always store this
        i += 1
        if args.interactive == "True":
            print("")
            input("Press any key to continue...")


def pe_paths(dod):
    s = time.time()
    table1 = "Fclt_building_list.csv"
    table2 = "short_course_catalog_subject_offered.csv"
    # table1 = "Warehouse_users.csv"
    # table2 = "short_course_catalog_subject_offered.csv"
    # table1 = "Fclt_building_list.csv"
    # table2 = "Se_person.csv"
    t1 = dod.aurum_api.make_drs(table1)
    t2 = dod.aurum_api.make_drs(table2)
    t1.set_table_mode()
    t2.set_table_mode()
    i = time.time()
    drs = dod.aurum_api.paths(t1, t2, Relation.PKFK, max_hops=2, lean_search=True)
    a = drs.paths()
    e = time.time()
    print("Total time: " + str((e - s)))
    print("Inter time: " + str((i - s)))
    print("Done")


if __name__ == "__main__":
    model_path = config.path_model
    sep = config.separator

    store_client = StoreHandler()
    network = fieldnetwork.deserialize_network(model_path)
    columnInfer = column_infer.ColumnInfer(network=network, store_client=store_client, csv_separator=sep)
    viewSearch = ViewSearchPruning(network=network, store_client=store_client, csv_separator=sep)

    ## MIT DWH

    # tests equivalence and containment - did not finish executing though (out of memory)
    # attrs = ["Mit Id", "Krb Name", "Hr Org Unit Title"]
    # values = ["968548423", "kimball", "Mechanical Engineering"]

    # attrs = ["Subject", "Title", "Publisher"]
    # values = [["", "Man who would be king and other stories", "Oxford university press, incorporated"]]
    # types = ["object", "object", "object"]

    # EVAL - ONE
    # attrs = ["Iap Category Name", "Person Name", "Person Email"]
    # # values = ["", "Meghan Kenney", "mkenney@mit.edu"]
    # values = ["Engineering", "", ""]

    # EVAL - TWO
    # attrs = ["Building Name Long", "Ext Gross Area", "Building Room", "Room Square Footage"]
    # values = ["", "", "", ""]

    # EVAL - THREE
    # attrs = ["Last Name", "Building Name", "Bldg Gross Square Footage", "Department Name"]
    # values = ["Madden", "Ray and Maria Stata Center", "", "Dept of Electrical Engineering & Computer Science"]

    # EVAL - FOUR
    # tests equivalence and containment
    # attrs = ["Email Address", "Department Full Name"]
    # values = ["", ""]

    # EVAL - FIVE
    # attrs = ["Last Name", "Building Name", "Bldg Gross Square Footage", "Department Name"]
    # values = ["", "", "", ""]


    # experiment-1
    # attrs = ["department", ""] # 4,5,6,9,10,11,13,14,15,16,18,19,21 | 2,5,6,7,8,9,10,11,12,15
    # values = [['', 'madden']]
    # types = ["object", "object"]
    # experiment-2: this one stuck
    # attrs = ["", "email"] # 2,5,6,7,8,9,10,11,12,15 | 0,1,2,3
    # values = [['madden', '']]
    # types = ["object", "object"]
    # experiment-3:
    # attrs = ["faculty", "building"] # 2,3,4,5,6,10 | 0,1,2,3
    # values = [['madden', '']]
    # types = ["object", "object"]
    # attrs = ["Building Name Long", "Ext Gross Area", "Building Room", "Room Square Footage"]
    # values = [["", "", "", ""]]
    # types = ["object", "object", "object", "object"]

    # attrs = ["Mit Id", "Krb Name", "Hr Org Unit Title"]
    # values = [["", "", ""]]
    # types = ["int64", "object", "object"]

    ## CHEMBL22

    # ONE (12)
    attrs = ['assay_test_type', 'assay_category', 'journal', 'year', 'volume']
    values = [['', '', '', '', '']]
    types = ["object", "object", "object", "object", "object"]

    # TWO (27)
    # attrs = ['accession', 'sequence', 'organism', 'start_position', 'end_position']
    # values = ['O09028', '', 'Rattus norvegicus', '', '']

    # THREE (50)
    # attrs = ['ref_type', 'ref_url', 'enzyme_name', 'organism']
    # values = ['', '', '', '']

    # FOUR (54)
    # attrs = ['hba', 'hbd', 'parenteral', 'topical']
    # values = ['', '', '', '']

    # FIVE (100-)
    # attrs = ['accession', 'sequence', 'organism', 'start_position', 'end_position']
    # values = ['', '', '', '', '']

    start(viewSearch, columnInfer, attrs, values, types, number_jps=10, output_path=config.output_path)<|MERGE_RESOLUTION|>--- conflicted
+++ resolved
@@ -417,7 +417,7 @@
             for el in to_return:
                 yield el
             satisfied = input("Do you want to see more views? 1. Yes 2. No\n")
-            if int(satisfied) == 2:
+            if satisfied == 2:
                 break
 
     def get_relation(self, df, join_key, target_cols, sampling_fraction):
@@ -563,16 +563,9 @@
             # if is_join_graph_valid:
             attrs_to_project = dpu.obtain_attributes_to_project(filters)
             # add join key
-<<<<<<< HEAD
-            # for l, r in mjg:
-            #     attrs_to_project.add(l.field_name)
-            #     attrs_to_project.add(r.field_name)
-            # continue  # test
-=======
             for l,r in mjg:
                 attrs_to_project.add(l.field_name)
                 attrs_to_project.add(r.field_name)
->>>>>>> 49d07d93
             materialized_virtual_schema = dpu.materialize_join_graph_sample(mjg, samples, filters, self, sample_size=1000)
             # materialized_virtual_schema = dpu.materialize_join_graph(mjg, self)
             if materialized_virtual_schema is False:
