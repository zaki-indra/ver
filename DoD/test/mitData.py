--- conflicted
+++ resolved
@@ -32,11 +32,9 @@
               output_path=config.Mit.output_path)
 
     def test_case3(self):
-<<<<<<< HEAD
-        attrs = ["Building Name Long", "Ext Gross Area", "Building Room", "Room Square Footage"]
-        values = [["", "", "", ""]]
-        types = ["object", "float", "object", "float"]
-=======
+        # attrs = ["Building Name Long", "Ext Gross Area", "Building Room", "Room Square Footage"]
+        # values = [["", "", "", ""]]
+        # types = ["object", "float", "object", "float"]
         attrs = ["faculty", "building"] # 2,3,4,5,6,10 | 0,1,2,3
         values = [['madden', '']]
         types = ["object", "object"]
@@ -47,6 +45,5 @@
         attrs = ["Subject", "Title", "Publisher"]
         values = [["", "Man who would be king and other stories", "Oxford university press, incorporated"]]
         types = ["object", "object", "object"]
->>>>>>> a0c0dc66
         start(self.viewSearch, self.columnInfer, attrs, values, types, number_jps=10,
               output_path=config.Mit.output_path)