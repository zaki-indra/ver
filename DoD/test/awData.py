--- conflicted
+++ resolved
@@ -83,9 +83,6 @@
                   ["1050 Greenhills Circle", "New South Wales", "Australia"]]
         types = ["object", "object", "object"]
         start(self.viewSearch, self.columnInfer, attrs, values, types, number_jps=10,
-<<<<<<< HEAD
-              output_path=config.Advw.output_path)
-=======
               output_path=config.Mit.output_path)
 
     def test_case4(self):
@@ -96,5 +93,4 @@
                   ["Ken", "M"],
                   ["Terri", "F"]]
         start(self.viewSearch, self.columnInfer, attrs, values, [], number_jps=10,
-              output_path=config.Mit.output_path)
->>>>>>> 67745086
+              output_path=config.Mit.output_path)