--- conflicted
+++ resolved
@@ -59,17 +59,6 @@
     output_path = "/Users/gongyue/aurum-datadiscovery/test/advwResult/"
     api = DOD_API(path_model, output_path, separator)
 
-<<<<<<< HEAD
-    attrs = ["", "", ""]
-    values = [["Amy", "Alberts", "European Sales Manager"],
-              ["Ryan", "Cornelsen", "Production Technician - WC40"],
-              ["Gary", "Altman", "Facilities Manager"]]
-
-
-    api.get_topk_views(attrs, values, 5)
-    # print(pd.__version__)
-    # print(pd.__file__)
-=======
     attrs = ["", ""]
     # values = [["Amy", "Alberts", "European Sales Manager"],
     #           ["Ryan", "Cornelsen", "Production Technician - WC40"],
@@ -80,4 +69,5 @@
               ["Ken", "M"],
               ["Terri", "F"]]
     api.get_topk_views(attrs, values, 5)
->>>>>>> 67745086
+    # print(pd.__version__)
+    # print(pd.__file__)