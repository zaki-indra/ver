from elasticsearch import Elasticsearch

from enum import Enum
from collections import defaultdict

from api.apiutils import Hit
import config as c



class KWType(Enum):
    KW_TEXT = 0
    KW_SCHEMA = 1
    KW_ENTITIES = 2


class StoreHandler:

    # Store client
    client = None

    def __init__(self):
        """
            Uses the configuration file to create a connection to the store
            :return:
            """
        global client
        client = Elasticsearch([{'host': c.db_host, 'port': c.db_port}])

    def close(self):
        print("TODO")

    def get_all_text_fields(self):
        query_body = {"query": {"bool": {"filter": [{"term": {"dataType": "T"}}]}}}
        res = client.search(index='profile', body=query_body, scroll="10m",
                            filter_path=['_scroll_id',
                                         'hits.hits._id',
                                         'hits.total',
                                         'hits.hits._source.sourceName',
                                         'hits.hits._source.columnName',
                                         'hits.hits._source.totalValues',
                                         'hits.hits._source.uniqueValues']
                            )
        scroll_id = res['_scroll_id']
        remaining = res['hits']['total']
        while remaining > 0:
            hits = res['hits']['hits']
            for h in hits:
                id_source_and_file_name = (h['_id'], h['_source']['sourceName'], h['_source']['columnName'],
                                           h['_source']['totalValues'], h['_source']['uniqueValues'])
                yield id_source_and_file_name
                remaining -= 1
            res = client.scroll(scroll="3m", scroll_id=scroll_id,
                                filter_path=['_scroll_id',
                                             'hits.hits._id',
                                             'hits.hits._source.sourceName',
                                             'hits.hits._source.columnName',
                                             'hits.hits._source.totalValues',
                                             'hits.hits._source.uniqueValues']
                                )
            scroll_id = res['_scroll_id']  # update the scroll_id
        client.clear_scroll(scroll_id=scroll_id)

    def get_all_fields(self):
        """
        Reads all fields, described as (id, source_name, field_name) from the store.
        :return: a list of all fields with the form (id, source_name, field_name)
        """
        body = {"query": {"match_all": {}}}
        res = client.search(index='profile', body=body, scroll="10m",
                            filter_path=['_scroll_id',
                                         'hits.hits._id',
                                         'hits.total',
                                         'hits.hits._source.sourceName',
                                         'hits.hits._source.columnName',
                                         'hits.hits._source.totalValues',
                                         'hits.hits._source.uniqueValues']
                            )
        scroll_id = res['_scroll_id']
        remaining = res['hits']['total']
        while remaining > 0:
            hits = res['hits']['hits']
            for h in hits:
                id_source_and_file_name = (h['_id'], h['_source']['sourceName'], h['_source']['columnName'],
                                           h['_source']['totalValues'], h['_source']['uniqueValues'])
                yield id_source_and_file_name
                remaining -= 1
            res = client.scroll(scroll="3m", scroll_id=scroll_id,
                                filter_path=['_scroll_id',
                                             'hits.hits._id',
                                             'hits.hits._source.sourceName',
                                             'hits.hits._source.columnName',
                                             'hits.hits._source.totalValues',
                                             'hits.hits._source.uniqueValues']
                                )
            scroll_id = res['_scroll_id']  # update the scroll_id
        client.clear_scroll(scroll_id=scroll_id)

    def get_fields_text_index(self):
        """
        Reads all fields, described as (id, source_name, field_name) from the store (text index).
        :return: a list of all fields with the form (id, source_name, field_name)
        """
        body = {"query": {"match_all": {}}}
        res = client.search(index='text', body=body, scroll="10m",
                            filter_path=['_scroll_id',
                                         'hits.hits._id',
                                         'hits.total',
                                         'hits.hits._source.id',
                                         'hits.hits._source.sourceName',
                                         'hits.hits._source.columnName']
                            )
        scroll_id = res['_scroll_id']
        remaining = res['hits']['total']
        while remaining > 0:
            hits = res['hits']['hits']
            for h in hits:
                rawid_id_source_and_file_name = (h['_id'], h['_source']['id'],
                                                 h['_source']['sourceName'], h['_source']['columnName'])
                yield rawid_id_source_and_file_name
                remaining -= 1
            res = client.scroll(scroll="3m", scroll_id=scroll_id,
                                filter_path=['_scroll_id',
                                             'hits.hits._id',
                                             'hits.hits._source.id',
                                             'hits.hits._source.sourceName',
                                             'hits.hits._source.columnName']
                                )
            scroll_id = res['_scroll_id']  # update the scroll_id
        client.clear_scroll(scroll_id=scroll_id)

    def get_all_fields_of_source(self, source_name):
        body = {"query": {"match": {"sourceName": source_name}}}
        res = client.search(index='profile', body=body, scroll="10m",
                            filter_path=['_scroll_id',
                                         'hits.hits._id',
                                         'hits.total',
                                         'hits.hits._source.sourceName',
                                         'hits.hits._source.columnName']
                            )
        scroll_id = res['_scroll_id']
        remaining = res['hits']['total']
        while remaining > 0:
            hits = res['hits']['hits']
            for h in hits:
                hit = Hit(h['_id'], h['_source']['sourceName'],
                          h['_source']['columnName'], -1)
                yield hit
                remaining -= 1
            res = client.scroll(scroll="3m", scroll_id=scroll_id,
                                filter_path=['_scroll_id',
                                             'hits.hits._id',
                                             'hits.hits._source.sourceName',
                                             'hits.hits._source.columnName']
                                )
            scroll_id = res['_scroll_id']  # update the scroll_id
        client.clear_scroll(scroll_id=scroll_id)

    def get_all_fields_with(self, attrs):
        """
        Reads all fields, described as (id, source_name, field_name) from the store.
        :return: a list of all fields with the form (id, source_name, field_name)
        """
        template = 'hits.hits._source.'
        filter_path = ['_scroll_id',
                       'hits.hits._id',
                       'hits.total',
                       'hits.hits._source.sourceName',
                       'hits.hits._source.columnName']
        for attr in attrs:
            new_filter_path = template + attr
            filter_path.append(new_filter_path)

        body = {"query": {"match_all": {}}}
        res = client.search(index='profile', body=body, scroll="10m",
                            filter_path=filter_path
                            )
        scroll_id = res['_scroll_id']
        remaining = res['hits']['total']
        while remaining > 0:
            hits = res['hits']['hits']
            for h in hits:
                toret = []
                toret.append(h['_id'])
                toret.append(h['_source']['sourceName'])
                toret.append(h['_source']['columnName'])
                for attr in attrs:
                    toret.append(h['_source'][attr])
                tuple_result = tuple(toret)
                yield tuple_result
                remaining -= 1
            res = client.scroll(scroll="3m", scroll_id=scroll_id,
                                filter_path=filter_path
                                )
            scroll_id = res['_scroll_id']  # update the scroll_id
        client.clear_scroll(scroll_id=scroll_id)

    def peek_values(self, field, num_values):
        """
        Reads sample values for the given field
        :param field: The field from which to read values
        :param num_values: The number of values to read
        :return: A list with the sample values read for field
        """
        print("TODO")

    def search_keywords(self, keywords, elasticfieldname, max_hits=15):
        """
        Performs a search query on elastic_field_name to match the provided keywords
        :param keywords: the list of keyword to match
        :param elasticfieldname: what is the field in the store where to apply the query
        :return: the list of documents that contain the keywords
        """
        index = None
        query_body = None
        filter_path = ['hits.hits._source.id',
                       'hits.hits._score',
                       'hits.total',
                       'hits.hits._source.sourceName',
                       'hits.hits._source.columnName']
        if elasticfieldname == KWType.KW_TEXT:
            index = "text"
            query_body = {"from": 0, "size": max_hits,
                          "query": {"match": {"text": keywords}}}
        elif elasticfieldname == KWType.KW_SCHEMA:
            index = "profile"
            query_body = {"from": 0, "size": max_hits,
                          "query": {"match": {"columnName": keywords}}}
        elif elasticfieldname == KWType.KW_ENTITIES:
            index = "profile"
            query_body = {"from": 0, "size": max_hits,
                          "query": {"match": {"entities": keywords}}}
        res = client.search(index=index, body=query_body,
                            filter_path=filter_path)
        if res['hits']['total'] == 0:
            return []
        for el in res['hits']['hits']:
            data = Hit(el['_source']['id'], el['_source']['sourceName'], el[
                       '_source']['columnName'], el['_score'])
            yield data

    def get_all_fields_entities(self):
        """
        Retrieves all fields and entities from the store
        :return: (fields, entities)
        """
        results = self.get_all_fields_with(['entities'])
        fields = []
        ents = []
        for r in results:
            (nid, sn, fn, entities) = r
            fields.append((nid, sn, fn))
            ents.append(entities)
        return fields, ents

    def get_all_docs_from_text_with_idx_id(self, doc_id):
        """
        Reads all fields, described as (id, source_name, field_name) from the store.
        :return: a list of all fields with the form (id, source_name, field_name)
        """
        body = {"query": {"bool": {"must": [{"match": {"id": doc_id}}]}}}
        res = client.search(index='text', body=body, scroll="10m",
                            filter_path=['_scroll_id',
                                         'hits.hits._id',
                                         'hits.total',
                                         'hits.hits._source.sourceName',
                                         'hits.hits._source.columnName'
                                         ]
                            )
        scroll_id = res['_scroll_id']
        remaining = res['hits']['total']
        while remaining > 0:
            hits = res['hits']['hits']
            for h in hits:
                raw_id_doc = h['_id']
                yield raw_id_doc
                remaining -= 1
            res = client.scroll(scroll="3m", scroll_id=scroll_id,
                                filter_path=['_scroll_id',
                                             'hits.hits._id',
                                             'hits.hits._source.id']
                                )
            scroll_id = res['_scroll_id']  # update the scroll_id
        client.clear_scroll(scroll_id=scroll_id)

    def get_all_fields_textsignatures(self):
        # FIXME: still need to add filter for terms that appear less than once, or add freq to the vector of tersm
        # using the map value and then post filter in a better way

        def partition_ids(ids, partition_size=50):
            for i in range(0, len(ids), partition_size):
                yield ids[i:i + partition_size]

        def filter_term_vector_by_frequency(term_dict):
            # FIXME: add filter by term length
            filtered = []
            for k, v in term_dict.items():
                if v > 2:
                    filtered.append(k)
            return filtered

        fields = []
        text_signatures = []

        #term_body = {"filter": {"min_term_freq": 2, "max_num_terms": c.sig_v_size}}
        # We get the ids from 'profile'
        text_fields_gen = self.get_all_text_fields()
        total = 0
        # TODO: maybe materialize this (above) first?
        for (uid, sn, fn, tv, uv) in text_fields_gen:
            total = total + 1
            print("text_sig: " + str(total))
            # We retrieve all documents indexed with the same id in 'text'
            docs = self.get_all_docs_from_text_with_idx_id(uid)
            ids = [x for x in docs]
            ids_partitions = partition_ids(ids)  # partition ids so that they fit in one http request
            all_terms = defaultdict(int)
            for partition in ids_partitions:
                # We get the term vectors for each group of those documents
                ans = client.mtermvectors(index='text', ids=partition, doc_type='column')#, body=term_body)
                # We merge them somehow
                found_docs = ans['docs']
                for doc in found_docs:
                    term_vectors = doc['term_vectors']
                    if 'text' in term_vectors:
                        # terms = list(term_vectors['text']['terms'].keys())
                        terms_and_freq = term_vectors['text']['terms']
                        for term, freq_dict in terms_and_freq.items():
                            all_terms[term] = all_terms[term] + freq_dict['term_freq']  # we don't care about the value
            filtered_term_vector = filter_term_vector_by_frequency(all_terms)
            if len(filtered_term_vector) > 0:
                fields.append((uid, sn, fn))
                text_signatures.append(list(filtered_term_vector))
        return fields, text_signatures

    def _get_all_fields_textsignatures(self):
        """
        Retrieves textual fields and signatures from the store
        :return: (fields, textsignatures)
        """
        term_body = {"filter": {"min_term_freq": 2,
                                "max_num_terms": c.sig_v_size}}
        fields = []
        seen_nid = []
        text_signatures = []
        text_fields_gen = self.get_fields_text_index()
        for (rawid, nid, sn, fn) in text_fields_gen:
            if nid not in seen_nid:
<<<<<<< HEAD
                ans = client.termvectors(
                    index='text', id=rawid, doc_type='column', body=term_body)
=======

                ans = client.termvectors(index='text', id=rawid, doc_type='column', body=term_body)
>>>>>>> 980778bf
                terms = []
                if ans['found']:
                    term_vectors = ans['term_vectors']
                    if 'text' in term_vectors:
                        terms = list(ans['term_vectors'][
                                     'text']['terms'].keys())
                # Note that we filter out fields for which we don't get terms
<<<<<<< HEAD
                # This can be due to empty source data, or noisy data with
                # all-stopwords, etc.
=======
                # This can be due to empty source data, or noisy data with all-stopwords, etc.

>>>>>>> 980778bf
                if len(terms) > 0:
                    fields.append((nid, sn, fn))
                    text_signatures.append(terms)
                    #field = (nid, sn, fn)
                    #yield (field, terms)
            seen_nid.append(nid)
        return fields, text_signatures

    def get_all_fields_numsignatures(self):
        """
        Retrieves numerical fields and signatures from the store
        :return: (fields, numsignatures)
        """
        query_body = {
            "query": {"bool": {"filter": [{"term": {"dataType": "N"}}]}}}
        res = client.search(index='profile', body=query_body, scroll="10m",
                            filter_path=['_scroll_id',
                                         'hits.hits._id',
                                         'hits.total',
                                         'hits.hits._source.sourceName',
                                         'hits.hits._source.columnName',
                                         'hits.hits._source.median',
                                         'hits.hits._source.iqr']
                            )
        scroll_id = res['_scroll_id']
        remaining = res['hits']['total']
        fields = []
        num_sig = []
        while remaining > 0:
            hits = res['hits']['hits']
            for h in hits:
                id_source_and_file_name = (h['_id'], h['_source']['sourceName'], h[
                                           '_source']['columnName'])
                fields.append(id_source_and_file_name)
                num_sig.append((h['_source']['median'], h['_source']['iqr']))
                remaining -= 1
            res = client.scroll(scroll="3m", scroll_id=scroll_id,
                                filter_path=['_scroll_id',
                                             'hits.hits._id',
                                             'hits.hits._source.sourceName',
                                             'hits.hits._source.columnName',
                                             'hits.hits._source.median',
                                             'hits.hits._source.iqr']
                                )
            scroll_id = res['_scroll_id']  # update the scroll_id
        client.clear_scroll(scroll_id=scroll_id)
        return fields, num_sig


if __name__ == "__main__":
    print("Elastic Store")
    handler = StoreHandler()
    all_fields = handler.get_all_fields()
    total = [x for x in all_fields]
    print("Total fields: " + str(len(total)))

    data = handler.get_all_fields_textsignatures()
    fields, text_sig = data
    all_text = [x for x in fields]
    print("Text fields: " + str(len(all_text)))

    data = handler.get_all_fields_numsignatures()
    fields, num_sig = data
    all_num = [x for x in fields]
    print("Num fields: " + str(len(all_num)))<|MERGE_RESOLUTION|>--- conflicted
+++ resolved
@@ -143,8 +143,7 @@
         while remaining > 0:
             hits = res['hits']['hits']
             for h in hits:
-                hit = Hit(h['_id'], h['_source']['sourceName'],
-                          h['_source']['columnName'], -1)
+                hit = Hit(h['_id'], h['_source']['sourceName'], h['_source']['columnName'], -1)
                 yield hit
                 remaining -= 1
             res = client.scroll(scroll="3m", scroll_id=scroll_id,
@@ -220,23 +219,18 @@
                        'hits.hits._source.columnName']
         if elasticfieldname == KWType.KW_TEXT:
             index = "text"
-            query_body = {"from": 0, "size": max_hits,
-                          "query": {"match": {"text": keywords}}}
+            query_body = {"from": 0, "size": max_hits, "query": {"match": {"text": keywords}}}
         elif elasticfieldname == KWType.KW_SCHEMA:
             index = "profile"
-            query_body = {"from": 0, "size": max_hits,
-                          "query": {"match": {"columnName": keywords}}}
+            query_body = {"from": 0, "size": max_hits, "query": {"match": {"columnName": keywords}}}
         elif elasticfieldname == KWType.KW_ENTITIES:
             index = "profile"
-            query_body = {"from": 0, "size": max_hits,
-                          "query": {"match": {"entities": keywords}}}
-        res = client.search(index=index, body=query_body,
-                            filter_path=filter_path)
+            query_body = {"from": 0, "size": max_hits, "query": {"match": {"entities": keywords}}}
+        res = client.search(index=index, body=query_body, filter_path=filter_path)
         if res['hits']['total'] == 0:
             return []
         for el in res['hits']['hits']:
-            data = Hit(el['_source']['id'], el['_source']['sourceName'], el[
-                       '_source']['columnName'], el['_score'])
+            data = Hit(el['_source']['id'], el['_source']['sourceName'], el['_source']['columnName'], el['_score'])
             yield data
 
     def get_all_fields_entities(self):
@@ -338,35 +332,23 @@
         Retrieves textual fields and signatures from the store
         :return: (fields, textsignatures)
         """
-        term_body = {"filter": {"min_term_freq": 2,
-                                "max_num_terms": c.sig_v_size}}
+        term_body = {"filter": {"min_term_freq": 2, "max_num_terms": c.sig_v_size}}
         fields = []
         seen_nid = []
         text_signatures = []
         text_fields_gen = self.get_fields_text_index()
         for (rawid, nid, sn, fn) in text_fields_gen:
             if nid not in seen_nid:
-<<<<<<< HEAD
-                ans = client.termvectors(
-                    index='text', id=rawid, doc_type='column', body=term_body)
-=======
 
                 ans = client.termvectors(index='text', id=rawid, doc_type='column', body=term_body)
->>>>>>> 980778bf
                 terms = []
                 if ans['found']:
                     term_vectors = ans['term_vectors']
                     if 'text' in term_vectors:
-                        terms = list(ans['term_vectors'][
-                                     'text']['terms'].keys())
+                        terms = list(ans['term_vectors']['text']['terms'].keys())
                 # Note that we filter out fields for which we don't get terms
-<<<<<<< HEAD
-                # This can be due to empty source data, or noisy data with
-                # all-stopwords, etc.
-=======
                 # This can be due to empty source data, or noisy data with all-stopwords, etc.
 
->>>>>>> 980778bf
                 if len(terms) > 0:
                     fields.append((nid, sn, fn))
                     text_signatures.append(terms)
@@ -380,8 +362,7 @@
         Retrieves numerical fields and signatures from the store
         :return: (fields, numsignatures)
         """
-        query_body = {
-            "query": {"bool": {"filter": [{"term": {"dataType": "N"}}]}}}
+        query_body = {"query": {"bool": {"filter": [{"term": {"dataType": "N"}}]}}}
         res = client.search(index='profile', body=query_body, scroll="10m",
                             filter_path=['_scroll_id',
                                          'hits.hits._id',
@@ -398,8 +379,7 @@
         while remaining > 0:
             hits = res['hits']['hits']
             for h in hits:
-                id_source_and_file_name = (h['_id'], h['_source']['sourceName'], h[
-                                           '_source']['columnName'])
+                id_source_and_file_name = (h['_id'], h['_source']['sourceName'], h['_source']['columnName'])
                 fields.append(id_source_and_file_name)
                 num_sig.append((h['_source']['median'], h['_source']['iqr']))
                 remaining -= 1
