--- conflicted
+++ resolved
@@ -1,6 +1,5 @@
 .idea
 .DS_Store
-<<<<<<< HEAD
 .ipynb_checkpoints/
 *.ipynb
 .python-version
@@ -8,9 +7,7 @@
 *.csv
 DoD/ui/node_modules/
 DoD2/
-=======
 figures/
->>>>>>> a8ce7fbc
 
 # Byte-compiled / optimized / DLL files
 __pycache__/
@@ -167,8 +164,34 @@
 cython_debug/
 
 # PyCharm
-#  JetBrains specific template is maintained in a separate JetBrains.gitignore that can
-#  be found at https://github.com/github/gitignore/blob/main/Global/JetBrains.gitignore
-#  and can be added to the global gitignore or merged into this file.  For a more nuclear
-#  option (not recommended) you can uncomment the following to ignore the entire idea folder.
-#.idea/+.idea
+
+# vim swap files
+*.swp
+
+# java related stuff
+ddprofiler/.classpath
+# ddprofiler/.gitignore
+ddprofiler/.gradle/
+ddprofiler/.project
+ddprofiler/.settings/
+
+# Notes
+notes.sh
+
+# Index Pickle Files
+/test/testmodel/*.pickle
+/test/
+
+/venv/*
+# Frontend node modules
+DoD/ui/node_modules/
+
+data/*
+
+*.pkl
+*.pickle
+
+# Store for models and glove
+models/
+ontomatch/glove/