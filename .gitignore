.idea
.DS_Store
.ipynb_checkpoints/
*.ipynb
.python-version
*.csv
DoD/ui/node_modules/
DoD2/
figures/
*result*/
<<<<<<< HEAD
view_distillation/dataset
*.png
=======
log*.txt
example_queries.md
>>>>>>> ddda3529

# Byte-compiled / optimized / DLL files
**/__pycache__/
*.py[cod]
*$py.class

# C extensions
*.so

# Distribution / packaging
.Python
build/
develop-eggs/
dist/
downloads/
eggs/
.eggs/
lib/
lib64/
parts/
sdist/
var/
wheels/
share/python-wheels/
*.egg-info/
.installed.cfg
*.egg
MANIFEST

# PyInstaller
#  Usually these files are written by a python script from a template
#  before PyInstaller builds the exe, so as to inject date/other infos into it.
*.manifest
*.spec

# Installer logs
pip-log.txt
pip-delete-this-directory.txt

# Unit test / coverage reports
htmlcov/
.tox/
.nox/
.coverage
.coverage.*
.cache
nosetests.xml
coverage.xml
*.cover
*.py,cover
.hypothesis/
.pytest_cache/
cover/

# Translations
*.mo
*.pot

# Django stuff:
*.log
local_settings.py
db.sqlite3
db.sqlite3-journal

# Flask stuff:
instance/
.webassets-cache

# Scrapy stuff:
.scrapy

# Sphinx documentation
docs/_build/

# PyBuilder
.pybuilder/
target/

# Jupyter Notebook
.ipynb_checkpoints

# IPython
profile_default/
ipython_config.py

# pyenv
#   For a library or package, you might want to ignore these files since the code is
#   intended to run in multiple environments; otherwise, check them in:
# .python-version

# pipenv
#   According to pypa/pipenv#598, it is recommended to include Pipfile.lock in version control.
#   However, in case of collaboration, if having platform-specific dependencies or dependencies
#   having no cross-platform support, pipenv may install dependencies that don't work, or not
#   install all needed dependencies.
#Pipfile.lock

# poetry
#   Similar to Pipfile.lock, it is generally recommended to include poetry.lock in version control.
#   This is especially recommended for binary packages to ensure reproducibility, and is more
#   commonly ignored for libraries.
#   https://python-poetry.org/docs/basic-usage/#commit-your-poetrylock-file-to-version-control
#poetry.lock

# pdm
#   Similar to Pipfile.lock, it is generally recommended to include pdm.lock in version control.
#pdm.lock
#   pdm stores project-wide configurations in .pdm.toml, but it is recommended to not include it
#   in version control.
#   https://pdm.fming.dev/#use-with-ide
.pdm.toml

# PEP 582; used by e.g. github.com/David-OConnor/pyflow and github.com/pdm-project/pdm
__pypackages__/

# Celery stuff
celerybeat-schedule
celerybeat.pid

# SageMath parsed files
*.sage.py

# Environments
.env
.venv
env/
venv/
ENV/
env.bak/
venv.bak/

# Spyder project settings
.spyderproject
.spyproject

# Rope project settings
.ropeproject

# mkdocs documentation
/site

# mypy
.mypy_cache/
.dmypy.json
dmypy.json

# Pyre type checker
.pyre/

# pytype static type analyzer
.pytype/

# Cython debug symbols
cython_debug/

# PyCharm
.idea

# vim swap files
*.swp

# java related stuff
ddprofiler/.classpath
# ddprofiler/.gitignore
ddprofiler/.gradle/
ddprofiler/.project
ddprofiler/.settings/

# Notes
notes.sh

# Index Pickle Files
/test/testmodel/*.pickle
/test/

/venv/*
# Frontend node modules
DoD/ui/node_modules/

data/*

*.pkl
*.pickle

# Store for models and glove
models/
ontomatch/glove/<|MERGE_RESOLUTION|>--- conflicted
+++ resolved
@@ -8,13 +8,10 @@
 DoD2/
 figures/
 *result*/
-<<<<<<< HEAD
 view_distillation/dataset
 *.png
-=======
 log*.txt
 example_queries.md
->>>>>>> ddda3529
 
 # Byte-compiled / optimized / DLL files
 **/__pycache__/
