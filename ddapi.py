--- conflicted
+++ resolved
@@ -595,7 +595,6 @@
         to_return = sorted(group_by_table_keyword.items(), key=lambda x: len(x[1]), reverse=True)
         return to_return[:topk]
 
-<<<<<<< HEAD
     """
     Convenience functions
     """
@@ -654,8 +653,6 @@
                  "the field in the following way:")
         print("field = ('Employee', 'year') # field = [<source_name>, <field_name>)")
 
-=======
->>>>>>> f8630890
 
 class ResultFormatter:
 
