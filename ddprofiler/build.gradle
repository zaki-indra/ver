apply plugin: 'java'
sourceCompatibility = JavaVersion.VERSION_1_8
targetCompatibility = JavaVersion.VERSION_1_8
apply plugin: 'eclipse'
apply plugin: 'idea'
apply plugin: 'application'
mainClassName = "core.Main"
applicationDefaultJvmArgs = []

repositories {
    mavenCentral()
    flatDir {
        dirs "drivers"
    }
}

dependencies {
    compile 'org.slf4j:slf4j-api:1.7.25'
    compile 'ch.qos.logback:logback-classic:1.2.3'
    //compile 'org.slf4j:log4j-over-slf4j:1.7.25'
    compile 'org.apache.logging.log4j:log4j-api:2.9.1'
    compile 'org.apache.logging.log4j:log4j-core:2.9.1'
    //compile 'org.apache.logging.log4j:log4j-slf4j-impl:2.10.0'
    compile 'org.apache.logging.log4j:log4j-to-slf4j:2.7'
    compile 'net.sf.jopt-simple:jopt-simple:4.8'
    // jetty + jersey
    compile 'org.eclipse.jetty:jetty-server:9.2.9.v20150224'
    compile 'org.eclipse.jetty:jetty-servlet:9.2.9.v20150224'
    compile 'javax.ws.rs:javax.ws.rs-api:2.0-m03'
    compile 'org.glassfish.jersey.core:jersey-server:2.22.2'
    compile 'org.glassfish.jersey.core:jersey-common:2.22.2'
    compile 'org.glassfish.jersey.containers:jersey-container-jetty-servlet:2.22.2'
    // stream summarizer
    compile 'com.clearspring.analytics:stream:2.9.2'
    // opennlp
    compile 'org.apache.opennlp:opennlp-tools:1.6.0'
    // jackson
    compile 'com.fasterxml.jackson.core:jackson-core:2.7.4'
    compile 'com.fasterxml.jackson.core:jackson-annotations:2.7.4'
    compile 'com.fasterxml.jackson.core:jackson-databind:2.7.4'
    compile 'com.fasterxml.jackson.dataformat:jackson-dataformat-yaml:2.9.0'
    // opencsv
    compile 'net.sf.opencsv:opencsv:2.3'
    // elastic 6
    compile 'org.elasticsearch.client:transport:6.0.0'
    //count-min sketch
    compile 'com.clearspring.analytics:stream:2.7.0'
    // mysql driver
    compile 'mysql:mysql-connector-java:5.1.6'
    // postgresql driver
    compile 'postgresql:postgresql:9.4.1208.jre6'
    // oracle 10g driver
    compile 'com.oracle:ojdbc14:10.2.0.5'
    // sqlserver driver 
    compile 'com.microsoft.sqlserver:mssql-jdbc:6.2.2.jre8'
    // metrics
    compile 'io.dropwizard.metrics:metrics-core:3.1.0'
    // connection pool
    compile 'com.zaxxer:HikariCP:2.6.0'
<<<<<<< HEAD
    // hadoop hdfs
    //compile 'org.apache.hadoop:hadoop-common:2.8.1'
    //compile 'org.apache.hadoop:hadoop-hdfs:2.8.1'
=======
>>>>>>> 320b8b1a

    testCompile 'junit:junit:4.11'
}

task fatJar(type: Jar) {
    description "Creates self-contained fat jar"
    from {
        configurations.compile.collect {
            it.isDirectory() ? it : zipTree(it)
        }
    }
    {
        exclude 'META-INF/*.RSA'
        exclude 'META-INF/*.SF'
        exclude 'META-INF/*.DSA'
    }
    with jar
    manifest {
        attributes 'Main-Class': 'core.Main'
    }
}

task wrapper(type: Wrapper) {
    gradleVersion = '2.13'
}
<|MERGE_RESOLUTION|>--- conflicted
+++ resolved
@@ -57,12 +57,6 @@
     compile 'io.dropwizard.metrics:metrics-core:3.1.0'
     // connection pool
     compile 'com.zaxxer:HikariCP:2.6.0'
-<<<<<<< HEAD
-    // hadoop hdfs
-    //compile 'org.apache.hadoop:hadoop-common:2.8.1'
-    //compile 'org.apache.hadoop:hadoop-hdfs:2.8.1'
-=======
->>>>>>> 320b8b1a
 
     testCompile 'junit:junit:4.11'
 }
@@ -87,4 +81,4 @@
 
 task wrapper(type: Wrapper) {
     gradleVersion = '2.13'
-}
+}