--- conflicted
+++ resolved
@@ -14,11 +14,7 @@
     private static final ConfigDef config;
 
     public static final String EXCLUDE_ANALYZER = "exclude.analyzer";
-<<<<<<< HEAD
     public static final String EXCLUDE_ANALYZER_DOC = "To exclude analyzer, ex: \"KMinHash\", \"Cardinality\", \"Entity\", \"XSystem\", \"Label\"";
-=======
-    public static final String EXCLUDE_ANALYZER_DOC = "To exclude analyzer, ex: \"XSystem\"";
->>>>>>> 9573f298
 
     public static final String EXPERIMENTAL = "experimental";
     private static final String EXPERIMENTAL_DOC = "To activate experimental features";
@@ -95,16 +91,11 @@
                     ERROR_LOG_FILE_NAME_DOC)
                 .define(REPORT_METRICS_CONSOLE, Type.INT, -1, Importance.HIGH, REPORT_METRICS_CONSOLE_DOC)
                 .define(EXPERIMENTAL, Type.BOOLEAN, false, Importance.LOW, EXPERIMENTAL_DOC)
-<<<<<<< HEAD
                 .define(EXCLUDE_ANALYZER, Type.STRING, "", Importance.LOW, EXCLUDE_ANALYZER_DOC)
                 .define(XSYSTEM_REFERENCE_FILE, Type.STRING, "./app/src/main/resources/reference.json", 
                     Importance.MEDIUM, XSYSTEM_REFERENCE_FILE_DOC)
                 .define(XSYSTEM_SIMILARITY_THRESHOLD, Type.DOUBLE, 0.5, 
                     Importance.MEDIUM, XSYSTEM_SIMILARITY_THRESHOLD_DOC);
-
-=======
-                .define(EXCLUDE_ANALYZER, Type.STRING, "", Importance.LOW, EXCLUDE_ANALYZER_DOC);
->>>>>>> 9573f298
     }
 
     public ProfilerConfig(Map<? extends Object, ? extends Object> originals) {
