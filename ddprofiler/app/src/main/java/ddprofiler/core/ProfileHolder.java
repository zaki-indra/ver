package ddprofiler.core;

import java.util.ArrayList;
import java.util.List;
import java.util.Map;

import ddprofiler.analysis.Analysis;
import ddprofiler.analysis.NumericalAnalysis;
import ddprofiler.analysis.TextualAnalysis;
import ddprofiler.analysis.modules.Cardinality;
import ddprofiler.analysis.modules.Entities;
import ddprofiler.analysis.modules.Range;
import ddprofiler.sources.deprecated.Attribute;
import ddprofiler.sources.deprecated.Attribute.AttributeType;

public class ProfileHolder {

    private List<Profile> results;

    /**
     * Used mostly for testing/profiling
     *
     * @return
     */
    public static List<Profile> makeFakeOne() {
        List<Profile> rs = new ArrayList<>();
        Profile wtr = new Profile(
                -1, "none", "none", "none", "none",
                "N", 100, 100, 100, "entities",
                new long[2], 50, 50, 50, 0, 0);
        rs.add(wtr);
        return rs;
    }

    public ProfileHolder(List<Profile> results) {
        this.results = results;
    }

    public ProfileHolder(String dbName, String path, String sourceName, List<Attribute> attributes, Map<String, Analysis> analyzers) {
        List<Profile> rs = new ArrayList<>();
        for (Attribute a : attributes) {
            AttributeType at = a.getColumnType();
            Analysis an = analyzers.get(a.getColumnName());
            long id = Utils.computeAttrId(dbName, sourceName, a.getColumnName());
            if (at.equals(AttributeType.FLOAT)) {
                NumericalAnalysis na = ((NumericalAnalysis) an);
                Cardinality ca = na.getCardinality();
                Range nr = na.getNumericalRange(AttributeType.FLOAT);
                Profile wtr = new Profile(
                        id,
                        dbName,
                        path,
                        sourceName,
                        a.getColumnName(),
                        "N",
<<<<<<< HEAD
                        (int) na.getCardinality().getTotalRecords(),
                        (int) na.getCardinality().getUniqueElements(),
                        (int) na.getCardinality().getNonEmptyValues(),
                        "",
                        null,
                        na.getNumericalRange(AttributeType.FLOAT).getMinF(),
                        na.getNumericalRange(AttributeType.FLOAT).getMaxF(),
                        na.getNumericalRange(AttributeType.FLOAT).getAvg(),
                        na.getNumericalRange(AttributeType.FLOAT).getMedian(),
                        na.getNumericalRange(AttributeType.FLOAT).getIQR());
=======
                        null,
                        (ca != null) ? (int) ca.getTotalRecords() : 0,
                        (ca != null) ? (int) ca.getUniqueElements() : 0,
                        (ca != null) ? (int) ca.getNonEmptyValues() : 0,
                        null,
                        null,
                        null,
                        (nr != null) ? nr.getMinF() : 0,
                        (nr != null) ? nr.getMaxF() : 0,
                        (nr != null) ? nr.getAvg() : 0,
                        (nr != null) ? nr.getMedian() : 0,
                        (nr != null) ? nr.getIQR() : 0);
                        // na.getNumericalRange(AttributeType.FLOAT).getMinF(),
                        // na.getNumericalRange(AttributeType.FLOAT).getMaxF(),
                        // na.getNumericalRange(AttributeType.FLOAT).getAvg(),
                        // na.getNumericalRange(AttributeType.FLOAT).getMedian(),
                        // na.getNumericalRange(AttributeType.FLOAT).getIQR());
>>>>>>> aff10a7c
                rs.add(wtr);
            } else if (at.equals(AttributeType.INT)) {
                NumericalAnalysis na = ((NumericalAnalysis) an);
                Cardinality ca = na.getCardinality();
                Range nr = na.getNumericalRange(AttributeType.INT);
                Profile wtr = new Profile(
                        id,
                        dbName,
                        path,
                        sourceName,
                        a.getColumnName(),
                        "N",
<<<<<<< HEAD
                        (int) na.getCardinality().getTotalRecords(),
                        (int) na.getCardinality().getUniqueElements(),
                        (int) na.getCardinality().getNonEmptyValues(),
                        "",
                        null,
                        na.getNumericalRange(AttributeType.INT).getMin(),
                        na.getNumericalRange(AttributeType.INT).getMax(),
                        na.getNumericalRange(AttributeType.INT).getAvg(),
                        na.getNumericalRange(AttributeType.INT).getMedian(),
                        na.getNumericalRange(AttributeType.INT).getIQR());
=======
                        null,
                        (ca != null) ? (int) ca.getTotalRecords() : 0,
                        (ca != null) ? (int) ca.getUniqueElements() : 0,
                        (ca != null) ? (int) ca.getNonEmptyValues() : 0,
                        null,
                        null,
                        null,
                        (nr != null) ? nr.getMin() : 0,
                        (nr != null) ? nr.getMax() : 0,
                        (nr != null) ? nr.getAvg() : 0,
                        (nr != null) ? nr.getMedian() : 0,
                        (nr != null) ? nr.getIQR() : 0);
>>>>>>> aff10a7c
                rs.add(wtr);
            } else if (at.equals(AttributeType.STRING)) {
                TextualAnalysis ta = ((TextualAnalysis) an);
                Cardinality ca = ta.getCardinality();
//                Entities e = ta.getEntities();
//                List<String> ents = e.getEntities();
//                StringBuffer sb = new StringBuffer();
//                for (String str : ents) {
//                    sb.append(str);
//                    sb.append(" ");
//                }
//                String entities = sb.toString();

                Profile wtr = new Profile(
                        id,
                        dbName,
                        path,
                        sourceName,
                        a.getColumnName(),
                        "T",
<<<<<<< HEAD
                        (int) ta.getCardinality().getTotalRecords(),
                        (int) ta.getCardinality().getUniqueElements(),
                        (int) ta.getCardinality().getNonEmptyValues(),
                        "entities_removed_on_modernize_ddprofiler",
                        mh,
=======
                        ta.getLabel(),
                        (ca != null) ? (int) ca.getTotalRecords() : 0,
                        (ca != null) ? (int) ca.getUniqueElements() : 0,
                        (ca != null) ? (int) ca.getNonEmptyValues() : 0,
                        "entities_removed_on_modernize_ddprofiler",
                        (ta.getMH() != null) ? ta.getMH() : null,
                        (ta.getXstructure() != null) ? ta.getXstructure().toString() : null,
>>>>>>> aff10a7c
                        0,
                        0,
                        0,
                        0,
                        0);
                rs.add(wtr);
            }
        }
        this.results = rs;
    }

    public List<Profile> get() {
        return results;
    }

}<|MERGE_RESOLUTION|>--- conflicted
+++ resolved
@@ -26,8 +26,8 @@
         List<Profile> rs = new ArrayList<>();
         Profile wtr = new Profile(
                 -1, "none", "none", "none", "none",
-                "N", 100, 100, 100, "entities",
-                new long[2], 50, 50, 50, 0, 0);
+                "N", "none", 100, 100, 100, "entities",
+                new long[2], "", 50, 50, 50, 0, 0);
         rs.add(wtr);
         return rs;
     }
@@ -53,18 +53,6 @@
                         sourceName,
                         a.getColumnName(),
                         "N",
-<<<<<<< HEAD
-                        (int) na.getCardinality().getTotalRecords(),
-                        (int) na.getCardinality().getUniqueElements(),
-                        (int) na.getCardinality().getNonEmptyValues(),
-                        "",
-                        null,
-                        na.getNumericalRange(AttributeType.FLOAT).getMinF(),
-                        na.getNumericalRange(AttributeType.FLOAT).getMaxF(),
-                        na.getNumericalRange(AttributeType.FLOAT).getAvg(),
-                        na.getNumericalRange(AttributeType.FLOAT).getMedian(),
-                        na.getNumericalRange(AttributeType.FLOAT).getIQR());
-=======
                         null,
                         (ca != null) ? (int) ca.getTotalRecords() : 0,
                         (ca != null) ? (int) ca.getUniqueElements() : 0,
@@ -82,7 +70,6 @@
                         // na.getNumericalRange(AttributeType.FLOAT).getAvg(),
                         // na.getNumericalRange(AttributeType.FLOAT).getMedian(),
                         // na.getNumericalRange(AttributeType.FLOAT).getIQR());
->>>>>>> aff10a7c
                 rs.add(wtr);
             } else if (at.equals(AttributeType.INT)) {
                 NumericalAnalysis na = ((NumericalAnalysis) an);
@@ -95,18 +82,6 @@
                         sourceName,
                         a.getColumnName(),
                         "N",
-<<<<<<< HEAD
-                        (int) na.getCardinality().getTotalRecords(),
-                        (int) na.getCardinality().getUniqueElements(),
-                        (int) na.getCardinality().getNonEmptyValues(),
-                        "",
-                        null,
-                        na.getNumericalRange(AttributeType.INT).getMin(),
-                        na.getNumericalRange(AttributeType.INT).getMax(),
-                        na.getNumericalRange(AttributeType.INT).getAvg(),
-                        na.getNumericalRange(AttributeType.INT).getMedian(),
-                        na.getNumericalRange(AttributeType.INT).getIQR());
-=======
                         null,
                         (ca != null) ? (int) ca.getTotalRecords() : 0,
                         (ca != null) ? (int) ca.getUniqueElements() : 0,
@@ -119,7 +94,6 @@
                         (nr != null) ? nr.getAvg() : 0,
                         (nr != null) ? nr.getMedian() : 0,
                         (nr != null) ? nr.getIQR() : 0);
->>>>>>> aff10a7c
                 rs.add(wtr);
             } else if (at.equals(AttributeType.STRING)) {
                 TextualAnalysis ta = ((TextualAnalysis) an);
@@ -140,13 +114,6 @@
                         sourceName,
                         a.getColumnName(),
                         "T",
-<<<<<<< HEAD
-                        (int) ta.getCardinality().getTotalRecords(),
-                        (int) ta.getCardinality().getUniqueElements(),
-                        (int) ta.getCardinality().getNonEmptyValues(),
-                        "entities_removed_on_modernize_ddprofiler",
-                        mh,
-=======
                         ta.getLabel(),
                         (ca != null) ? (int) ca.getTotalRecords() : 0,
                         (ca != null) ? (int) ca.getUniqueElements() : 0,
@@ -154,7 +121,6 @@
                         "entities_removed_on_modernize_ddprofiler",
                         (ta.getMH() != null) ? ta.getMH() : null,
                         (ta.getXstructure() != null) ? ta.getXstructure().toString() : null,
->>>>>>> aff10a7c
                         0,
                         0,
                         0,
