--- conflicted
+++ resolved
@@ -10,22 +10,8 @@
         return na;
     }
 
-<<<<<<< HEAD
     public static TextualAnalysis makeTextualAnalyzer(ProfilerConfig pc, int pseudoRandomSeed) {
         TextualAnalyzer ta = TextualAnalyzer.makeAnalyzer(pseudoRandomSeed, pc);
         return ta;
     }
-
-=======
-    public static TextualAnalysis makeTextualAnalyzer(EntityAnalyzer ea, int pseudoRandomSeed, String excludedAnalyzer) {
-        TextualAnalyzer ta = TextualAnalyzer.makeAnalyzer(pseudoRandomSeed, excludedAnalyzer);
-        return ta;
-    }
-
-    public static TextualAnalysis makeTextualAnalyzer(int pseudoRandomSeed, String excludedAnalyzer) {
-//        EntityAnalyzer ea = new EntityAnalyzer();
-        TextualAnalyzer ta = TextualAnalyzer.makeAnalyzer(pseudoRandomSeed, excludedAnalyzer);
-        return ta;
-    }
->>>>>>> 9573f298
 }