/**
 * @author Raul - raulcf@csail.mit.edu
 */
package ddprofiler.analysis;

import java.util.ArrayList;
import java.util.Iterator;
import java.util.List;

import ddprofiler.analysis.config.AnalyzerConfig;
import ddprofiler.analysis.modules.Cardinality;
import ddprofiler.analysis.modules.CardinalityAnalyzer;
import ddprofiler.analysis.modules.Entities;
import ddprofiler.analysis.modules.EntityAnalyzer;
import ddprofiler.analysis.modules.KMinHash;

public class TextualAnalyzer implements TextualAnalysis {

    private List<DataConsumer> analyzers;
    private CardinalityAnalyzer ca;
    private KMinHash mh;
    private EntityAnalyzer ea;
<<<<<<< HEAD

    private TextualAnalyzer(int pseudoRandomSeed) {
        analyzers = new ArrayList<>();
        mh = new KMinHash(pseudoRandomSeed);
        ca = new CardinalityAnalyzer();
//        this.ea = ea;
        analyzers.add(ca);
        analyzers.add(mh);
//        analyzers.add(ea);
=======
    private LabelAnalyzer la;

    private TextualAnalyzer(int pseudoRandomSeed, ProfilerConfig pc) {
        analyzers = new ArrayList<>();
        if (AnalyzerConfig.getCardinality().getEnabled()) {
            ca = new CardinalityAnalyzer();
            analyzers.add(ca);
        }

        if (AnalyzerConfig.getKminhash().getEnabled()) {
            mh = new KMinHash(pseudoRandomSeed);
            analyzers.add(mh);
        }

        if (AnalyzerConfig.getXsystem().getEnabled()) {
            xa = new XSystemAnalyzer();
            analyzers.add(xa);
        }

        if (AnalyzerConfig.getLabel().getEnabled()) {
            la = new LabelAnalyzer(pc);
            analyzers.add(la);
        }
>>>>>>> aff10a7c
    }

    public static TextualAnalyzer makeAnalyzer(int pseudoRandomSeed) {
//        ea2.clear();
        return new TextualAnalyzer(pseudoRandomSeed);
    }

    @Override
    public boolean feedTextData(List<String> records) {
        Iterator<DataConsumer> dcs = analyzers.iterator();
        while (dcs.hasNext()) {
            TextualDataConsumer dc = (TextualDataConsumer) dcs.next();
            dc.feedTextData(records);
        }

        return false;
    }

    @Override
    public DataProfile getProfile() {
        // TODO Auto-generated method stub
        return null;
    }

    @Override
    public Cardinality getCardinality() {
        return (ca != null) ? ca.getCardinality() : null;
    }

    @Override
    public long[] getMH() {
        return (mh != null) ? mh.getMH() : null;
    }

<<<<<<< HEAD
=======
    @Override
    public XStructure getXstructure() {
        return (xa != null) ? xa.getXstructure() : null;
    }

    @Override
    public String getLabel() {
        return (la != null) ? la.getLabel() : null;
    }
>>>>>>> aff10a7c
}<|MERGE_RESOLUTION|>--- conflicted
+++ resolved
@@ -10,27 +10,20 @@
 import ddprofiler.analysis.config.AnalyzerConfig;
 import ddprofiler.analysis.modules.Cardinality;
 import ddprofiler.analysis.modules.CardinalityAnalyzer;
-import ddprofiler.analysis.modules.Entities;
 import ddprofiler.analysis.modules.EntityAnalyzer;
 import ddprofiler.analysis.modules.KMinHash;
+import ddprofiler.analysis.modules.LabelAnalyzer;
+import ddprofiler.analysis.modules.XSystemAnalyzer;
+import ddprofiler.core.config.ProfilerConfig;
+import xsystem.layers.XStructure;
 
 public class TextualAnalyzer implements TextualAnalysis {
 
     private List<DataConsumer> analyzers;
     private CardinalityAnalyzer ca;
     private KMinHash mh;
+    private XSystemAnalyzer xa;
     private EntityAnalyzer ea;
-<<<<<<< HEAD
-
-    private TextualAnalyzer(int pseudoRandomSeed) {
-        analyzers = new ArrayList<>();
-        mh = new KMinHash(pseudoRandomSeed);
-        ca = new CardinalityAnalyzer();
-//        this.ea = ea;
-        analyzers.add(ca);
-        analyzers.add(mh);
-//        analyzers.add(ea);
-=======
     private LabelAnalyzer la;
 
     private TextualAnalyzer(int pseudoRandomSeed, ProfilerConfig pc) {
@@ -54,12 +47,10 @@
             la = new LabelAnalyzer(pc);
             analyzers.add(la);
         }
->>>>>>> aff10a7c
     }
 
-    public static TextualAnalyzer makeAnalyzer(int pseudoRandomSeed) {
-//        ea2.clear();
-        return new TextualAnalyzer(pseudoRandomSeed);
+    public static TextualAnalyzer makeAnalyzer(int pseudoRandomSeed, ProfilerConfig pc) {
+        return new TextualAnalyzer(pseudoRandomSeed, pc);
     }
 
     @Override
@@ -89,8 +80,6 @@
         return (mh != null) ? mh.getMH() : null;
     }
 
-<<<<<<< HEAD
-=======
     @Override
     public XStructure getXstructure() {
         return (xa != null) ? xa.getXstructure() : null;
@@ -100,5 +89,4 @@
     public String getLabel() {
         return (la != null) ? la.getLabel() : null;
     }
->>>>>>> aff10a7c
 }