package ddprofiler.analysis;

import ddprofiler.analysis.modules.Entities;
import xsystem.layers.XStructure;

/**
 * @author Raul - raulcf@csail.mit.edu
 */
public interface TextualAnalysis extends Analysis, TextualDataConsumer {

//    public Entities getEntities();

    public long[] getMH();

    public XStructure getXstructure();

<<<<<<< HEAD
    public String getLabel();

=======
>>>>>>> 9573f298
}<|MERGE_RESOLUTION|>--- conflicted
+++ resolved
@@ -14,9 +14,5 @@
 
     public XStructure getXstructure();
 
-<<<<<<< HEAD
     public String getLabel();
-
-=======
->>>>>>> 9573f298
 }