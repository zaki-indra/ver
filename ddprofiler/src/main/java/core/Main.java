--- conflicted
+++ resolved
@@ -152,8 +152,10 @@
 	ch.qos.logback.classic.Logger logbackLogger = (ch.qos.logback.classic.Logger) logger;
 	logbackLogger.setLevel(ch.qos.logback.classic.Level.WARN);
 
-	// org.apache.log4j.Logger root = org.apache.log4j.Logger.getRootLogger();
-	// org.apache.log4j.Appender appender = new org.apache.log4j.ConsoleAppender();
+	// org.apache.log4j.Logger root =
+	// org.apache.log4j.Logger.getRootLogger();
+	// org.apache.log4j.Appender appender = new
+	// org.apache.log4j.ConsoleAppender();
 	// root.addAppender(appender);
     }
 
@@ -164,70 +166,6 @@
 	}
     }
 
-<<<<<<< HEAD
-=======
-    private void readDirectoryAndCreateTasks(String sourceName, Conductor c, String pathToSources, String separator) {
-	File folder = new File(pathToSources);
-	// Get fs scheme to determine how to read files
-	Path p = folder.toPath();
-	String scheme = p.getFileSystem().provider().getScheme();
-	int totalFiles = 0;
-	int tt = 0;
-	if (scheme.equals("file")) {
-	    File[] filePaths = folder.listFiles();
-	    for (File f : filePaths) {
-		tt++;
-		if (f.isFile()) {
-		    String path = f.getParent() + File.separator;
-		    String name = f.getName();
-		    TaskPackage tp = TaskPackage.makeCSVFileTaskPackage(sourceName, path, name, separator);
-		    totalFiles++;
-		    c.submitTask(tp);
-		}
-	    }
-
-	}
-	LOG.info("Total files submitted for processing: {} - {}", totalFiles, tt);
-    }
-
-    private void readTablesFromDBAndCreateTasks(String sourceName, Conductor c, PostgresSource pSource) {
-
-	String ip = pSource.getDb_server_ip();
-	String port = new Integer(pSource.getDb_server_port()).toString();
-	String db_name = pSource.getDatabase_name();
-	String username = pSource.getDb_username();
-	String password = pSource.getDb_password();
-	String dbschema = "default";
-
-	LOG.info("Conn to DB on: {}:{}/{}", ip, port, db_name);
-
-	// FIXME: remove this enum; simplify this
-	Connection dbConn = DBUtils.getDBConnection(DBType.POSTGRESQL, ip, port, db_name, username, password);
-
-	List<String> tables = DBUtils.getTablesFromDatabase(dbConn, dbschema);
-	try {
-	    dbConn.close();
-	} catch (SQLException e) {
-	    e.printStackTrace();
-	}
-	for (String str : tables) {
-	    LOG.info("Detected relational table: {}", str);
-	    // FIXME: Remove type
-	    TaskPackage tp = TaskPackage.makeDBTaskPackage(sourceName, DBType.POSTGRESQL, ip, port, db_name, str,
-		    username, password);
-	    c.submitTask(tp);
-	}
-    }
-
-    private void benchmarkSystem(Conductor c, String path, String separator) {
-	TaskPackage tp = TaskPackage.makeBenchmarkTask(path, separator);
-	// Make sure there's always work to process
-	while (c.approxQueueLenght() < 30000) {
-	    c.submitTask(tp);
-	}
-    }
-
->>>>>>> 320b8b1a
     public static Properties validateProperties(Properties p) {
 	// TODO: Go over all properties configured here and validate their
 	// ranges,
