/**
 * @author Sibo Wang
 * @author Raul (edits)
 *
 */

package inputoutput.conn;

import java.io.IOException;
import java.sql.Connection;
import java.sql.DatabaseMetaData;
import java.sql.DriverManager;
import java.sql.ResultSet;
import java.sql.SQLException;
import java.sql.Statement;
import java.util.List;
import java.util.Vector;
import java.util.logging.Level;
import java.util.logging.Logger;

import inputoutput.Attribute;
import inputoutput.Record;
import inputoutput.TableInfo;

public class DBConnector extends Connector {
	
	private static final Logger log = Logger.getLogger(DBConnector.class.getName());

	private DBType db;// db system name e.g., mysq/oracle etc.
	private String username;// db conn user name;
	private String password; // db conn password;
	private String connIP;// for database
	private String port;// db connection port
	private Connection conn = null;
	private TableInfo tbInfo;
	private long currentOffset = 0;
	
	public DBConnector() {
		this.tbInfo = new TableInfo();
	}
	
	public DBConnector(DBType dbType, String connIP, String port,
			String connectPath, String filename, String username, String password) throws IOException{
		this.db = dbType;
		this.connIP = connIP;
		this.port = port;
		this.connectPath = connectPath;
		this.sourceName = filename;
		this.username =username;
		this.password = password;
		this.tbInfo = new TableInfo();
		this.initConnector();
	}

	@Override
	public void initConnector() throws IOException {
		try {
			if(db == DBType.MYSQL) {
				Class.forName("com.mysql.jdbc.Driver");
				conn = DriverManager.getConnection("jdbc:mysql://" + 
						connIP + ":" + port + "/" + connectPath, username, password);
			}
			else if(db == DBType.POSTGRESQL) {
				Class.forName("org.postgresql.Driver");
				conn = DriverManager.getConnection("jdbc:postgresql://" + 
						connIP + ":" + port + "/" + connectPath, username, password);
			}
			else if(db == DBType.ORACLE) {
				Class.forName ("oracle.jdbc.driver.OracleDriver");
				conn = DriverManager.getConnection(
						"jdbc:oracle:thin:@(DESCRIPTION=(ADDRESS_LIST=(ADDRESS=(PROTOCOL=TCP)"
						+ "(HOST="+connIP+")(PORT="+port+")))"
						+ "(CONNECT_DATA=(SID="+connectPath+")))", username, password);
			}

			List<Attribute> attrs = this.getAttributes();
			this.tbInfo.setTableAttributes(attrs);
		} 
		catch (ClassNotFoundException e) {
			log.log(Level.SEVERE, "DB connection driver not found");
			e.printStackTrace();
		} 
		catch (SQLException e) {
			log.log(Level.SEVERE, "Cannot connect to the database");
			e.printStackTrace();
		}
	}

	@Override
	public boolean readRows(int num, List<Record> rec_list) throws IOException, SQLException {
		String sql = null;
		// TODO: add mysql here
		if(this.db == DBType.POSTGRESQL) {
			sql = "SELECT * FROM "+sourceName+ " LIMIT "+ num + " OFFSET " + currentOffset;
		}
		else if(this.db == DBType.ORACLE) {
			long newLimit = num + currentOffset;
			sql = " SELECT * FROM ( SELECT * FROM "+sourceName+") WHERE ROWNUM BETWEEN "+currentOffset+" AND " + newLimit + " ";
		}
		ResultSet rs = null;
		Statement stat = null;
		try {
<<<<<<< HEAD
			System.out.println("X: " + sql);
			Statement stat = conn.createStatement();
			stat.closeOnCompletion(); // close it with the resultSet.close()
=======
			stat = conn.createStatement();
			// stat.closeOnCompletion(); // CORRECT, but not supported by 10g
>>>>>>> 393b1664
			rs = stat.executeQuery(sql);
		}
		catch(SQLException sqle) {
			System.out.println("ERROR: " + sqle.getLocalizedMessage());
			return false;
		}
		catch(Exception e) {
			System.out.println(sql);
			System.out.println(conn.toString());
			if(conn == null){
				System.out.println("the fucking conn is NULL!!!");
			}
			if(sql == null) {
				System.out.println("SQL STATEMENT NULL");
			}
			System.exit(0);
		}
		boolean new_row = false;
		while(rs.next()) {
			new_row = true;
			Record rec = new Record();
			for(int i = 0; i < this.tbInfo.getTableAttributes().size(); i++) {
				Object obj = rs.getObject(i+1);
				if(obj != null) {
					String v1 = obj.toString();
					rec.getTuples().add(v1);
				}
				else {
					rec.getTuples().add("");
				}
			}
			rec_list.add(rec);
		}
		currentOffset += rec_list.size();
		stat.close();
		rs.close();
		return new_row;
	}

	@Override
	void destroyConnector() {
		try {
			conn.close();
		} 
		catch (SQLException e) {
			log.log(Level.SEVERE, "Cannot close the connection to the database");
			e.printStackTrace();
		}
	}

	@Override
	public List<Attribute> getAttributes() throws SQLException {
		if(tbInfo.getTableAttributes() != null)
			return tbInfo.getTableAttributes();
		DatabaseMetaData metadata = conn.getMetaData();
		ResultSet resultSet = metadata.getColumns(null, null, sourceName, null);
		Vector<Attribute> attrs  = new Vector<Attribute>();
		while (resultSet.next()) {
			String name = resultSet.getString("COLUMN_NAME");
			String type = resultSet.getString("TYPE_NAME");
			int size = resultSet.getInt("COLUMN_SIZE");
			Attribute attr = new Attribute(name, type, size);
			attrs.addElement(attr);
		}
		tbInfo.setTableAttributes(attrs);
		return attrs;
	}
	
/*
 * setters and getters. This is a boring part, and could be ignored.	
 */
	
	public String getConnectPath(){
		return this.connectPath;
	}
	public void setConnectPath(String connectPath){
		this.connectPath = connectPath;
	}
	
	public String getFilename(){
		return this.sourceName;
	}
	
	public void setFilename(String filename){
		this.sourceName = filename;
	}
	
	public DBType getDBType() {
		return db;
	}

	public void setDB(DBType db) {
		this.db = db;
	}

	public String getUsername() {
		return username;
	}

	public void setUsername(String username) {
		this.username = username;
	}

	public String getPassword() {
		return password;
	}

	public void setPassword(String password) {
		this.password = password;
	}

	public String getConnIP() {
		return connIP;
	}

	public void setConnIP(String connIP) {
		this.connIP = connIP;
	}

	public String getPort() {
		return port;
	}

	public void setPort(String port) {
		this.port = port;
	}

	@Override
	public String getSourceName() {
		return this.conn.toString();
	}

	public void close() {
		try {
			conn.close();
		} 
		catch (SQLException e) {
			e.printStackTrace();
		}
	}
}<|MERGE_RESOLUTION|>--- conflicted
+++ resolved
@@ -100,14 +100,8 @@
 		ResultSet rs = null;
 		Statement stat = null;
 		try {
-<<<<<<< HEAD
-			System.out.println("X: " + sql);
-			Statement stat = conn.createStatement();
-			stat.closeOnCompletion(); // close it with the resultSet.close()
-=======
 			stat = conn.createStatement();
 			// stat.closeOnCompletion(); // CORRECT, but not supported by 10g
->>>>>>> 393b1664
 			rs = stat.executeQuery(sql);
 		}
 		catch(SQLException sqle) {
@@ -115,15 +109,8 @@
 			return false;
 		}
 		catch(Exception e) {
-			System.out.println(sql);
-			System.out.println(conn.toString());
-			if(conn == null){
-				System.out.println("the fucking conn is NULL!!!");
-			}
-			if(sql == null) {
-				System.out.println("SQL STATEMENT NULL");
-			}
-			System.exit(0);
+			System.out.println("ERROR: executeQuery failed");
+			return false;
 		}
 		boolean new_row = false;
 		while(rs.next()) {
