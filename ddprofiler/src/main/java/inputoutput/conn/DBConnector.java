--- conflicted
+++ resolved
@@ -96,12 +96,8 @@
 			sql = "SELECT * FROM "+sourceName+ " LIMIT "+ num + " OFFSET " + currentOffset;
 		}
 		else if(this.db == DBType.ORACLE) {
-<<<<<<< HEAD
-			sql = " SELECT * FROM ( SELECT * FROM "+sourceName+") WHERE ROWNUM BETWEEN "+currentOffset+" AND "+num+" ";
-=======
 			long newLimit = num + currentOffset;
 			sql = " SELECT * FROM ( SELECT * FROM "+sourceName+") WHERE ROWNUM BETWEEN "+currentOffset+" AND " + newLimit + " ";
->>>>>>> f479c875
 		}
 		ResultSet rs = null;
 		try {
