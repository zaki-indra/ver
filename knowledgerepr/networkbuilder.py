import time

from dataanalysis import dataanalysis as da

from knowledgerepr.fieldnetwork import FieldNetwork
from knowledgerepr.fieldnetwork import Relation
from nearpy import Engine
from nearpy.hashes import RandomBinaryProjections
from nearpy.hashes import RandomDiscretizedProjections
from nearpy.distances import CosineDistance
from sklearn.decomposition import TruncatedSVD

from sklearn.cluster import DBSCAN
import numpy as np

from collections import defaultdict

rbp = RandomBinaryProjections('default', 30)


def create_sim_graph_text(network, text_engine, fields, tfidf, relation, tfidf_is_dense=False):
    # FIXME: bottleneck. parallelize this
    rowidx = 0
    for (nid, sn, fn) in fields:
        node1 = network.add_field(sn, fn)
        if tfidf_is_dense:
            dense_row = tfidf[rowidx]
            array = dense_row
        else:
            sparse_row = tfidf.getrow(rowidx)
            dense_row = sparse_row.todense()
            array = dense_row.A[0]
        rowidx += 1
        N = text_engine.neighbours(array)
        #print(str(sn) + str(fn) + " simto: ")
        #if len(N) > 1:
        #    print(" ")
        #    for (data, label, value) in N:
        #        print(str(label) + " value: " + str(value))
        if len(N) > 1:
            for n in N:
                (data, label, value) = n
                tokens = label.split('%&%&%')
                node2 = network.add_field(tokens[0], tokens[1])
                if node1.nid != node2.nid:
                    network.add_relation(node1, node2, relation, value)
        #print("")


def index_in_text_engine(fields, tfidf, lsh_projections, tfidf_is_dense=False):
    num_features = tfidf.shape[1]
    print("tfidf shape: " + str(tfidf.shape))
    text_engine = Engine(num_features,
                         lshashes=[lsh_projections],
                         distance=CosineDistance())

    st = time.time()
    rowidx = 0
    for (nid, sn, fn) in fields:
        key = str(sn) + "%&%&%" + str(fn)
        if tfidf_is_dense:
            dense_row = tfidf[rowidx]
            array = dense_row
        else:
            sparse_row = tfidf.getrow(rowidx)
            dense_row = sparse_row.todense()
            array = dense_row.A[0]
        rowidx += 1
        text_engine.store_vector(array, key)
    et = time.time()
    print("total store text: " + str((et - st)))
    return text_engine


def lsa_dimensionality_reduction(tfidf):
    svd = TruncatedSVD(n_components=1000, random_state=42)
    svd.fit(tfidf)
    new_tfidf_vectors = svd.transform(tfidf)
    return new_tfidf_vectors


def build_schema_relation(network, fields):
    print("Building schema relation...")
    print("Putting fields in buckets...")
    tables = defaultdict(list)
    # Separate fields per table
    for (nid, sn_outer, fn_outer, tvals_outer, uvals_outer) in fields:
        if float(tvals_outer) > 0:
            card_outer = float(uvals_outer) / float(tvals_outer)
        # append tuple with (field_name, cardinality)
        tables[sn_outer].append((fn_outer, card_outer))
    print("Putting fields in buckets...OK")

    print("Filling schema relations for all tables...")
    total_tables = len(tables.keys())
    curr_table = 0
    # Connect fields of same table
    for table, table_fields in tables.items():
        curr_table += 1
        if curr_table % 500 == 0:
            print(str(curr_table) + "/" + str(total_tables))
        for f_out in table_fields:
            field_out, card_out = f_out
            for f_in in table_fields:
                field_in, card_in = f_in
                n_outer = network.add_field(table, field_out, card_out)
                n_inner = network.add_field(table, field_in, card_in)
                network.add_relation(n_outer, n_inner, Relation.SCHEMA, 1)
    print("Filling schema relations for all tables...OK")


def _build_schema_relation(network, fields):
    """
    tvals = total values
    uvals = unique values
    :param network:
    :param fields:
    :return:
    """
    total_fields = len(fields)
    curr_field = 0
    for (nid, sn_outer, fn_outer, tvals_outer, uvals_outer) in fields:
        if curr_field % 500 == 0:
            msg = str(curr_field) + "/" + str(total_fields)
            print(msg, end='')
            print('\r' * len(msg), end='')
            print(str(curr_field) + "/" + str(total_fields), end="")
        curr_field += 1
        card_outer = 0
        if float(tvals_outer) > 0:
            card_outer = float(uvals_outer) / float(tvals_outer)
        n_outer = network.add_field(sn_outer, fn_outer, card_outer)
        for(nid, sn, fn, tvals, uvals) in fields:
            if sn_outer == sn and fn_outer != fn:
                assert isinstance(network, FieldNetwork)
                card = 0
                if float(tvals) > 0:
                    card = float(uvals) / float(tvals)
                n_inner = network.add_field(sn, fn, card)
                network.add_relation(n_outer, n_inner, Relation.SCHEMA, 1)


def build_schema_sim_relation(network, fields):
    docs = []
    for (nid, sn, fn, tv, uv) in fields:
        docs.append(fn)

    tfidf = da.get_tfidf_docs(docs)
    text_engine = index_in_text_engine(
        fields, tfidf, rbp)  # rbp the global variable
    create_sim_graph_text(network, text_engine, fields,
                          tfidf, Relation.SCHEMA_SIM)


def build_schema_sim_relation_lsa(network, fields):
    docs = []
    for (nid, sn, fn, _, _) in fields:
        docs.append(fn)

    tfidf = da.get_tfidf_docs(docs)

    print("tfidf shape before LSA: " + str(tfidf.shape))
    tfidf = lsa_dimensionality_reduction(tfidf)
    print("tfidf shape after LSA: " + str(tfidf.shape))

    text_engine = index_in_text_engine(fields, tfidf, rbp, tfidf_is_dense=True)  # rbp the global variable
    create_sim_graph_text(network, text_engine, fields, tfidf, Relation.SCHEMA_SIM, tfidf_is_dense=True)


def build_entity_sim_relation(network, fields, entities):
    docs = []
    for e in entities:
        if e != "":  # Append only non-empty documents
            docs.append(e)
    print(str(docs))

    if len(docs) > 0:  # If documents are empty, then skip this step; not entity similarity will be found
        tfidf = da.get_tfidf_docs(docs)
        text_engine = index_in_text_engine(
            fields, tfidf, rbp)  # rbp the global variable
        create_sim_graph_text(network, text_engine, fields,
                              tfidf, Relation.ENTITY_SIM)


def build_content_sim_relation_text_lsa(network, fields, signatures):
    docs = []
    for e in signatures:
        docs.append(' '.join(e))

    # this may become redundant if we exploit the store characteristics
    tfidf = da.get_tfidf_docs(docs)

    print("tfidf shape before LSA: " + str(tfidf.shape))
    tfidf = lsa_dimensionality_reduction(tfidf)
    print("tfidf shape after LSA: " + str(tfidf.shape))
    # rbp = RandomBinaryProjections('default', 1000)
    lsh_projections = RandomDiscretizedProjections('rnddiscretized', 1000, 2)
    text_engine = index_in_text_engine(
        fields, tfidf, lsh_projections, tfidf_is_dense=True)
    create_sim_graph_text(network, text_engine, fields,
                          tfidf, Relation.CONTENT_SIM, tfidf_is_dense=True)


def build_content_sim_relation_text(network, fields, signatures):
    docs = []
    for e in signatures:
        docs.append(' '.join(e))

    # this may become redundant if we exploit the store characteristics
    tfidf = da.get_tfidf_docs(docs)
    # rbp = RandomBinaryProjections('default', 1000)
    lsh_projections = RandomDiscretizedProjections('rnddiscretized', 1000, 2)
    text_engine = index_in_text_engine(fields, tfidf, lsh_projections)
    create_sim_graph_text(network, text_engine, fields,
                          tfidf, Relation.CONTENT_SIM)


def build_content_sim_relation_num(network, fields, features):
    #X = StandardScaler().fit_transform(features)
    X = np.asarray(features)
    db = DBSCAN(eps=0.3, min_samples=2).fit(X)
    labels = db.labels_
    #print(str(labels))
    n_clusters = len(set(labels)) - (1 if -1 in labels else 0)
    print("Total num clusters found: " + str(n_clusters))
    # group indices by label
    clusters = defaultdict(list)
    for i in range(len(labels)):
        clusters[labels[i]].append(i)
    # create relations
    for k, v in clusters.items():
        #print("K: " + str(k))
        #print("V: " + str(v))
        if k == -1:
            continue
        for el1 in v:
            for el2 in v:
                if el1 != el2:
                    nid1, sn1, fn1 = fields[el1]
                    nid2, sn2, fn2 = fields[el2]
                    n1 = network.add_field(sn1, fn1)
                    n2 = network.add_field(sn2, fn2)
                    #print(str(n1) +" issimto "+ str(n2))
                    network.add_relation(n1, n2, Relation.CONTENT_SIM, 1)


def build_pkfk_relation(network):
    seen = set()
    for n in network.enumerate_fields():
        seen.add(n)
        n_card = network.get_cardinality_of(n)
<<<<<<< HEAD
        neighborhood = network.neighbors(
            (n.source_name, n.field_name), Relation.CONTENT_SIM)
=======
        # neighborhood = network.neighbors((n.source_name, n.field_name), Relation.CONTENT_SIM) #  old
        neighborhood = network.neighbors_id(n, Relation.CONTENT_SIM)
>>>>>>> 980778bf
        for ne in neighborhood:
            if ne not in seen and ne is not n:
                ne_card = network.get_cardinality_of(ne)
                if n_card > 0.5 or ne_card > 0.5:
                    if n_card > ne_card:
                        highest_card = n_card
                    else:
                        highest_card = ne_card
                    network.add_relation(n, ne, Relation.PKFK, highest_card)
                    print(str(n) + " -> " + str(ne))


if __name__ == "__main__":
    print("TODO")

    # test
    from scipy import spatial
    import numpy

    d = [1, 2, 3]
    d2 = [3, 4, 5]

    result = 1 - spatial.distance.cosine(d, d2)
    print("result: " + str(result))
    result2 = 1.0 - numpy.dot(d, d2)
    print("result2: " + str(result))<|MERGE_RESOLUTION|>--- conflicted
+++ resolved
@@ -87,8 +87,7 @@
     for (nid, sn_outer, fn_outer, tvals_outer, uvals_outer) in fields:
         if float(tvals_outer) > 0:
             card_outer = float(uvals_outer) / float(tvals_outer)
-        # append tuple with (field_name, cardinality)
-        tables[sn_outer].append((fn_outer, card_outer))
+        tables[sn_outer].append((fn_outer, card_outer))  # append tuple with (field_name, cardinality)
     print("Putting fields in buckets...OK")
 
     print("Filling schema relations for all tables...")
@@ -146,10 +145,8 @@
         docs.append(fn)
 
     tfidf = da.get_tfidf_docs(docs)
-    text_engine = index_in_text_engine(
-        fields, tfidf, rbp)  # rbp the global variable
-    create_sim_graph_text(network, text_engine, fields,
-                          tfidf, Relation.SCHEMA_SIM)
+    text_engine = index_in_text_engine(fields, tfidf, rbp)  # rbp the global variable
+    create_sim_graph_text(network, text_engine, fields, tfidf, Relation.SCHEMA_SIM)
 
 
 def build_schema_sim_relation_lsa(network, fields):
@@ -176,10 +173,8 @@
 
     if len(docs) > 0:  # If documents are empty, then skip this step; not entity similarity will be found
         tfidf = da.get_tfidf_docs(docs)
-        text_engine = index_in_text_engine(
-            fields, tfidf, rbp)  # rbp the global variable
-        create_sim_graph_text(network, text_engine, fields,
-                              tfidf, Relation.ENTITY_SIM)
+        text_engine = index_in_text_engine(fields, tfidf, rbp)  # rbp the global variable
+        create_sim_graph_text(network, text_engine, fields, tfidf, Relation.ENTITY_SIM)
 
 
 def build_content_sim_relation_text_lsa(network, fields, signatures):
@@ -187,18 +182,15 @@
     for e in signatures:
         docs.append(' '.join(e))
 
-    # this may become redundant if we exploit the store characteristics
-    tfidf = da.get_tfidf_docs(docs)
+    tfidf = da.get_tfidf_docs(docs)  # this may become redundant if we exploit the store characteristics
 
     print("tfidf shape before LSA: " + str(tfidf.shape))
     tfidf = lsa_dimensionality_reduction(tfidf)
     print("tfidf shape after LSA: " + str(tfidf.shape))
     # rbp = RandomBinaryProjections('default', 1000)
     lsh_projections = RandomDiscretizedProjections('rnddiscretized', 1000, 2)
-    text_engine = index_in_text_engine(
-        fields, tfidf, lsh_projections, tfidf_is_dense=True)
-    create_sim_graph_text(network, text_engine, fields,
-                          tfidf, Relation.CONTENT_SIM, tfidf_is_dense=True)
+    text_engine = index_in_text_engine(fields, tfidf, lsh_projections, tfidf_is_dense=True)
+    create_sim_graph_text(network, text_engine, fields, tfidf, Relation.CONTENT_SIM, tfidf_is_dense=True)
 
 
 def build_content_sim_relation_text(network, fields, signatures):
@@ -206,13 +198,11 @@
     for e in signatures:
         docs.append(' '.join(e))
 
-    # this may become redundant if we exploit the store characteristics
-    tfidf = da.get_tfidf_docs(docs)
+    tfidf = da.get_tfidf_docs(docs)  # this may become redundant if we exploit the store characteristics
     # rbp = RandomBinaryProjections('default', 1000)
     lsh_projections = RandomDiscretizedProjections('rnddiscretized', 1000, 2)
     text_engine = index_in_text_engine(fields, tfidf, lsh_projections)
-    create_sim_graph_text(network, text_engine, fields,
-                          tfidf, Relation.CONTENT_SIM)
+    create_sim_graph_text(network, text_engine, fields, tfidf, Relation.CONTENT_SIM)
 
 
 def build_content_sim_relation_num(network, fields, features):
@@ -249,13 +239,8 @@
     for n in network.enumerate_fields():
         seen.add(n)
         n_card = network.get_cardinality_of(n)
-<<<<<<< HEAD
-        neighborhood = network.neighbors(
-            (n.source_name, n.field_name), Relation.CONTENT_SIM)
-=======
         # neighborhood = network.neighbors((n.source_name, n.field_name), Relation.CONTENT_SIM) #  old
         neighborhood = network.neighbors_id(n, Relation.CONTENT_SIM)
->>>>>>> 980778bf
         for ne in neighborhood:
             if ne not in seen and ne is not n:
                 ne_card = network.get_cardinality_of(ne)
