from modelstore.elasticstore import StoreHandler
from knowledgerepr import fieldnetwork
from knowledgerepr import networkbuilder
from knowledgerepr.networkbuilder import FieldNetwork

import sys
import time


def main(output_path=None):
    start_all = time.time()
    network = FieldNetwork()
    store = StoreHandler()

    # Get all fields from store
    fields_gen = store.get_all_fields()
    #  fields = [f for f in fields_gen]
    # Schema relation
    start_schema = time.time()
    networkbuilder.build_schema_relation(network, fields_gen)
    #fields = [(nid, fn, sn) for (nid, fn, sn, tv, uv) in fields_gen]
    end_schema = time.time()
    print("Total schema: {0}".format(str(end_schema - start_schema)))

    # Schema_sim relation
    start_schema_sim = time.time()
    # Create generator again
    fields_gen = store.get_all_fields()
    networkbuilder.build_schema_sim_relation_lsa(network, fields_gen)
    end_schema_sim = time.time()
    print("Total schema-sim: {0}".format(str(end_schema_sim - start_schema_sim)))

    # Entity_sim relation
    start_entity_sim = time.time()
    #fields, entities = store.get_all_fields_entities()
    #networkbuilder.build_entity_sim_relation(network, fields, entities)
    end_entity_sim = time.time()
    print("Total entity-sim: {0}".format(str(end_entity_sim - start_entity_sim)))

    #import yappi

    #st = time.time()
    #store.get_all_fields_textsignatures()
    #et = time.time()
    #print("Time to extract signatures from store: {0}".format(str(et - st)))
    #exit()

    # Content_sim text relation
    start_text_sig_sim = time.time()
    st = time.time()
    #yappi.start()
    fields, text_signatures = store.get_all_fields_textsignatures()
    #yappi.get_func_stats().print_all()
    #yappi.get_thread_stats().print_all()
    et = time.time()
    print("Time to extract signatures from store: {0}".format(str(et - st)))
    #field_and_text_signature_gen = store.get_all_fields_textsignatures()
    networkbuilder.build_content_sim_relation_text_lsa(network, fields, text_signatures)
    end_text_sig_sim = time.time()
    print("Total text-sig-sim: {0}".format(str(end_text_sig_sim - start_text_sig_sim)))

    # Content_sim num relation
    start_num_sig_sim = time.time()
    fields, num_signatures = store.get_all_fields_numsignatures()
    networkbuilder.build_content_sim_relation_num(network, fields, num_signatures)
    end_num_sig_sim = time.time()
    print("Total num-sig-sim: {0}".format(str(end_num_sig_sim - start_num_sig_sim)))

    # Primary Key / Foreign key relation
    start_pkfk = time.time()
    networkbuilder.build_pkfk_relation(network)
    end_pkfk = time.time()
    print("Total PKFK: {0}".format(str(end_pkfk - start_pkfk)))

    #topk = 100
    #degree = network.fields_degree(topk)
    #for node, val in degree:
    #    print("N - " + str(node) + " degree: " + str(val))

    #import networkx as nx
    #from matplotlib.pyplot import show
    #nx.write_gml(network._get_underlying_repr(), "gexfTEST.gml")
    #nx.draw(network._get_underlying_repr())
    #show()

    end_all = time.time()
    print("Total time: {0}".format(str(end_all - start_all)))

    """

    # Overlap relation
    networkbuilder.build_overlap_relation()
    # PKFK relation
    networkbuilder.build_pkfk_relation()

    """

<<<<<<< HEAD
    path = "test/datagov.pickle"
    if output_path is not None:
        path = output_path
=======
    path = "test/all_chemical.pickle"
>>>>>>> 8705d53e
    fieldnetwork.serialize_network(network, path)

    print("DONE!")


def test():
    network = FieldNetwork()
    store = StoreHandler()

    """
    # Get all fields from store
    fields_gen = store.get_all_fields()
    fields = [f for f in fields_gen]
    # Schema relation
    start_schema = time.time()
    networkbuilder.build_schema_relation(network, fields)
    end_schema = time.time()
    print("Total schema: {0}".format(str(end_schema - start_schema)))

    # Schema_sim relation
    start_schema_sim = time.time()
    networkbuilder.build_schema_sim_relation(network, fields)
    end_schema_sim = time.time()
    print("Total schema-sim: {0}".format(str(end_schema_sim - start_schema_sim)))
    """

    """
    # Content_sim num relation
    start_num_sig_sim = time.time()
    fields, num_signatures = store.get_all_fields_numsignatures()
    networkbuilder.build_content_sim_relation_num(network, fields, num_signatures)
    end_num_sig_sim = time.time()
    print("Total text-sig-sim: {0}".format(str(end_num_sig_sim - start_num_sig_sim)))
    """

    # Content_sim text relation
    start_text_sig_sim = time.time()
    fields, text_signatures = store.get_all_fields_textsignatures()

    num = [x for x in fields]
    print("NUM: " + str(len(num)))

    for i in range(len(fields)):
        print(str(fields[i]) + " -> " + str(text_signatures[i]))

    networkbuilder.build_content_sim_relation_text(network, fields, text_signatures)
    end_text_sig_sim = time.time()
    print("Total text-sig-sim: {0}".format(str(end_text_sig_sim - start_text_sig_sim)))


    import networkx as nx
    from matplotlib.pyplot import show
    # nx.write_gml(network._get_underlying_repr(), "gexfTEST.gml")
    nx.draw(network._get_underlying_repr())
    show()


def plot_num():
    network = FieldNetwork()
    store = StoreHandler()
    fields, num_signatures = store.get_all_fields_numsignatures()

    xaxis = []
    yaxis = []
    numpoints = 0
    for x,y in num_signatures:
        numpoints = numpoints + 1
        xaxis.append(x)
        yaxis.append(y)
    print("Num points: " + str(numpoints))
    import matplotlib.pyplot as plt
    plt.plot(xaxis, yaxis, 'ro')
    plt.axis([0, 600000, 0, 600000])
    #plt.axis([0, 10000, 0, 10000])
    #plt.axis([0, 500, 0, 500])
    plt.show()


def test_cardinality_propagation():
    network = FieldNetwork()
    store = StoreHandler()
    # Get all fields from store
    fields_gen = store.get_all_fields()
    fields = [f for f in fields_gen]

    # Schema relation
    start_schema = time.time()
    networkbuilder.build_schema_relation(network, fields)
    end_schema = time.time()
    print("Total schema: {0}".format(str(end_schema - start_schema)))

    # Content_sim text relation
    start_text_sig_sim = time.time()
    fields, text_signatures = store.get_all_fields_textsignatures()
    networkbuilder.build_content_sim_relation_text(network, fields, text_signatures)
    end_text_sig_sim = time.time()
    print("Total text-sig-sim: {0}".format(str(end_text_sig_sim - start_text_sig_sim)))

    # Content_sim num relation
    start_num_sig_sim = time.time()
    fields, num_signatures = store.get_all_fields_numsignatures()
    networkbuilder.build_content_sim_relation_num(network, fields, num_signatures)
    end_num_sig_sim = time.time()
    print("Total text-sig-sim: {0}".format(str(end_num_sig_sim - start_num_sig_sim)))

    # Primary Key / Foreign key relation
    start_pkfk = time.time()
    networkbuilder.build_pkfk_relation(network)
    end_pkfk = time.time()
    print("Total PKFK: {0}".format(str(end_pkfk - start_pkfk)))

    network.enumerate_pkfk()

    """
    nxr = network._get_underlying_repr()
    nodes = nxr.nodes(data=True)
    total_candidates = 0
    for n, d in nodes:
        c = network.get_cardinality_of(n)
        print(str(n) + " - " + str(c))
        if c > 0.7:
            total_candidates = total_candidates + 1
    print(str("total candidates: " + str(total_candidates)))
    """

    #sn = 'Sis_subject_code.csv'
    #fn = 'Subject Code Desc'
    #from knowledgerepr.fieldnetwork import Relation
    #output = network.neighbors((sn, fn), Relation.PKFK)
    #for o in output:
    #    print(str(o))


def test_read_store():
    store = StoreHandler()

    # Read all files from profile index
    st = time.time()
    fields_gen = store.get_all_fields()
    fields = [f for f in fields_gen]
    et = time.time()
    print("Took {0} to read {1} fields from profile".format((et-st), str(len(fields))))

    # Read all termvectors from the combination of docs
    st = time.time()
    fields_gen, sign = store.get_all_fields_textsignatures()
    fields = [f for f in fields_gen]
    et = time.time()
    print("Took {0} to read {1} fields from text".format((et - st), str(len(fields))))

    """
    # Read all files from text index
    st = time.time()
    fields_gen = store.get_fields_text_index()
    fields = [f for f in fields_gen]
    et = time.time()
    print("Took: {0} to read {1} fields from text".format(str(et - st), str(len(fields))))

    # Read fields, signatures (without signatures, but with the plumbing)
    st = time.time()
    fields, text_signatures = store.get_all_fields_textsignatures()
    et = time.time()
    print("Took: {0} to read {1} fields from text".format(str(et - st), str(len(fields))))
    """


if __name__ == "__main__":
<<<<<<< HEAD
    path = None
    if len(sys.argv) >= 2:
        path = sys.argv[1]
    main(path)
=======
    #main()
>>>>>>> 8705d53e

    test_read_store()

    #test()
    #plot_num()
    #test_cardinality_propagation()<|MERGE_RESOLUTION|>--- conflicted
+++ resolved
@@ -95,13 +95,9 @@
 
     """
 
-<<<<<<< HEAD
     path = "test/datagov.pickle"
     if output_path is not None:
         path = output_path
-=======
-    path = "test/all_chemical.pickle"
->>>>>>> 8705d53e
     fieldnetwork.serialize_network(network, path)
 
     print("DONE!")
@@ -269,16 +265,12 @@
 
 
 if __name__ == "__main__":
-<<<<<<< HEAD
     path = None
     if len(sys.argv) >= 2:
         path = sys.argv[1]
     main(path)
-=======
-    #main()
->>>>>>> 8705d53e
-
-    test_read_store()
+
+    #test_read_store()
 
     #test()
     #plot_num()
