--- conflicted
+++ resolved
@@ -248,7 +248,11 @@
 
 Soon...
 
-<<<<<<< HEAD
+### Export network to neo4j graph database
+
+Run with Docker
+use docker-compose.neo4j.yml instead of orignal docker-compose.yml file to start the docker instance
+
 ### Code of Conduct
 
 Check the code of conduct for Aurum here: 
@@ -257,9 +261,3 @@
 
 Please, report violations of the code of conduct by sending an email to
 raulcf@csail.mit.edu
-=======
-### Export network to neo4j graph database
-
-Run with Docker
-use docker-compose.neo4j.yml instead of orignal docker-compose.yml file to start the docker instance
->>>>>>> eaf3d505
