import ontospy
import time
import pickle
import sys
import rdflib
from dataanalysis import nlp_utils as nlp
from ontomatch.ss_utils import minhash


# We are serializing highly nested structures here...
sys.setrecursionlimit(50000)


class OntoHandler:

    def __init__(self):
        self.ontology_name = None
        self.o = None
        self.objectProperties = []
        self.class_hierarchy = []
        self.class_hierarchy_signatures = []

    def parse_ontology(self, file):
        """
        Preprocess ontology into library-specific format
        :param file:
        :return:
        """
        self.ontology_name = file
        ont = ontospy.Ontospy(file)
        self.o = ont
        self.objectProperties = self.o.objectProperties  # cache this
        self.obtain_class_hierarchy_and_signatures()

    def obtain_class_hierarchy_and_signatures(self):
        self.class_hierarchy = self.__get_class_levels_hierarchy()  # preprocess this
        self.class_hierarchy_signatures = self.compute_classes_signatures()

    def store_ontology(self, path):
        """
        Serialize processed ontology to avoid pre-processing time
        :param ont:
        :param path:
        :return:
        """
        f = open(path, 'wb')
        pickle.dump(self.o, f)
        pickle.dump(self.class_hierarchy, f)
        pickle.dump(self.class_hierarchy_signatures, f)
        f.close()

    def load_ontology(self, path):
        """
        Load processed ontology
        :param path:
        :return:
        """
        f = open(path, 'rb')
        self.o = pickle.load(f)
        self.class_hierarchy = pickle.load(f)
        self.class_hierarchy_signatures = pickle.load(f)
        self.objectProperties = self.o.objectProperties
        f.close()
        #self.class_hierarchy = self.__get_class_levels_hierarchy()  # pre_load this

    def classes(self):
        """
        Return list of classes
        :param o:
        :return:
        """
        return [x.bestLabel().title() for x in self.o.classes]

    def classes_id(self):
        """
        Return list of IDs
        :return:
        """
        return [x.id for x in self.o.classes]

    def name_of_class(self, class_id):
        """
        Returns name of a class given its id
        :param class_id:
        :return:
        """
        c = self.o.getClass(id=class_id)
        name = c.bestLabel().title()  # title to avoid rdflib types
        return name

    def id_of_class(self, class_name):
        """
        Returns class id given its name, or -1 if no class named that way
        :param class_name:
        :return:
        """
        c = self.o.getClass(match=class_name)[0]
        if len(c) > 0:
            cid = c.id
            return cid
        else:
            return -1

    def fake(self):
        return self.__get_class_levels_hierarchy()

    def __get_class_levels_hierarchy(self):

        flatten = []

        for c in self.o.classes:
            if len(c.children()) > 0:
                el = (c.bestLabel().title(), [(ch.id, ch.bestLabel().title()) for ch in c.children()])
                flatten.append(el)
        return flatten

    def __get_class_levels_hierarchy2(self, element=None):
        if not element:  # then levels is also None, create a list
            levels = [(self.ontology_name, [(top.id, top.bestLabel().title())
                                            for top in self.o.toplayer])]  # name of top-level level is onto name
            for x in self.o.toplayer:
                print(str(len(levels)))
                levels.extend(self.__get_class_levels_hierarchy2(element=x))
            return levels

        if not element.children():
            return []

        levels = [(element.bestLabel().title(), [(child.id, child.bestLabel().title())
                                                 for child in element.children()])]  # name of parent
        for sub in element.children():
            levels.extend(self.__get_class_levels_hierarchy2(element=sub))
        return levels

    def class_levels_count(self):
        """
        Return the number of levels in the class hierarchy. This is equivalent to nodes in a tree.
        :return:
        """
        return len(self.class_hierarchy)

    def class_hierarchy_iterator(self):
        """
        Returns lists of classes that are at the same level of the hierarhcy, i.e., node in a tree
        :return:
        """
        for level in self.class_hierarchy:
            name = level[0]  # str with the name of the level (parent name)
            classes = level[1]  # [(id, class_name)]
            yield name, classes

    def compute_classes_signatures(self):
        """
        Return a minhash signature of the class-names per class hierarchy level
        :return:
        """
        st = time.time()
        mh_time = 0
        class_hierarchy_signatures = []
        for level_name, list_classes in self.class_hierarchy_iterator():
            if len(list_classes) < 10:
                continue  # filter out short classes
            ch = [el[1] for el in list_classes]
            smh = time.time()
            mh = minhash(ch)
            emh = time.time()
            mh_time += (emh - smh)
            chs = (level_name, mh)
            class_hierarchy_signatures.append(chs)
        et = time.time()
        total_time = et - st
        print("Total time signatures: " + str(total_time))
        print("Total time mh: " + str(mh_time))
        print("Ratio: " + str(mh_time/total_time))
        return class_hierarchy_signatures

    def get_classes_signatures(self, filter=None):
        if filter is None:
            return self.class_hierarchy_signatures
        else:
            return [el for el in self.class_hierarchy_signatures]

    def parents_of_class(self, class_name, class_id=False):
        """
        Parents of given class
        :param class_name:
        :return:
        """
        if class_id:
            return self.o.getClass(id=class_name).parents()
        return self.o.getClass(match=class_name)[0].parents()

    def children_of_class(self, class_name, class_id=False):
        """
        Children of given class
        :param class_name:
        :return:
        """
        if class_id:
            return self.o.getClass(id=class_name).children()
        return self.o.getClass(match=class_name)[0].children()

    def ancestors_of_class(self, c):
        """
        Ancestors of given class
        """
        return list(self.__get_ancestors_of_class(c))

    def descendants_of_class(self, c):
        """
        Descendants of given class
        """
        return list(self.__get_descendants_of_class(c))

    def __get_ancestors_of_class(self, c):
        ancestors = set(c.parents())
        for parent in c.parents():
            ancestors |= self.__get_ancestors_of_class(parent)
        return ancestors

    def __get_descendants_of_class(self, c):
        descendants = set(c.children())
        for child in c.children():
            descendants |= self.__get_descendants_of_class(child)
        return descendants

    def properties_all_of(self, class_name, class_id=False):
        """
        All properties associated to the given class (both datatype and object)
        :param class_name:
        :return:
        """
        if class_id:
            c = self.o.getClass(id=class_name)
        else:
            c = self.o.getClass(match=class_name)[0]
        return get_properties_all_of(c)
    
    def get_properties_all_of(self, c):
        properties = self.o.getInferredPropertiesForClass(c)
        props = []
        for hierarchy_props in properties:
            for p in hierarchy_props.values():
                props.extend(p)
        return props
        """
        props = []
        for k, v in properties.items():
            for el in v:
                props.append(el)
        return props
        """

    def get_class_data_signatures(self):
        signatures = []
        for cid in self.classes_id():
            data = self.instances_of(cid, class_id=True)
            sig = minhash(data)
            class_name = self.name_of_class(cid)
            signatures.append((class_name, sig))
        return signatures

    def instances_of(self, class_name, class_id=False):
        """
        When data is available, retrieve all data for the given class
        :param c:
        :param p:
        :return:
        """
        if class_id:
            c = self.o.getClass(id=class_name)
        else:
            c = self.o.getClass(match=class_name)[0]
        clean_data = []
        data = c.instances()
        for d in data:
            if type(d) == rdflib.term.URIRef:
                d = d.title()
            clean_data.append(d)
        return clean_data

    def relations_of(self, class_name, class_id=False):
        """
        Return for the given class all properties that refere to other classes, i.e., they are relations
        :param c:
        :return:
        """
        if class_id:
            c = self.o.getClass(id=class_name)
        else:
            c = self.o.getClass(match=class_name)[0]
        property_for_class = self.o.getInferredPropertiesForClass(c)[:1]
        properties = []
        for dic in property_for_class:
            for k, v in dic.items():
                if len(v) > 0:
                    properties += v
        relations = []  # hosting (label, descr)
        for p in properties:
            if p in self.objectProperties:
                label = p.bestLabel()
                descr = p.bestDescription()
                relations.append((label, descr))
        return relations

    def bow_repr_of(self, class_name, class_id=False):
        """
        Retrieve a bag of words (bow) representation of the given class
        :param c:
        :return: (boolean, (class_name, bow)) if a bow can be built, or (boolean, str:reason) if not
        """
        if class_id:
            c = self.o.getClass(id=class_name)
        else:
            c = self.o.getClass(match=class_name)[0]
            if c is not None:
                c = c[0]
        if c is None:
            return False, "Class does not exist"  # means there's no

        label = c.bestLabel()
        descr = c.bestDescription()
        # Get class name, description -> bow, properties -> bow
        pnouns = nlp.get_proper_nouns(descr)
        nouns = nlp.get_nouns(descr)
        bow_descr = pnouns + nouns
        props = self.relations_of(class_name, class_id=class_id)
        bow_properties = []
        for prop_label, prop_descr, in props:
            tokens = nlp.tokenize_property(prop_label)
            bow_properties.extend(tokens)
        bow = bow_descr + bow_properties
        bow = nlp.curate_tokens(bow)
        ret = (label, bow)
        return True, ret


<<<<<<< HEAD
if __name__ == '__main__':


    #owl_file = '/Users/ra-mit/data/uniprot/uniprotcore.owl'
    #owl_file = 'opencyc.owl'
    #owl_file = 'efo.owl'

    owl_file = "/home/jian/EKG/dbpedia_2016-04.owl"

    #owl_file = 'dbpedia_2016-04.owl'
    #owl_file = "efo.owl"

    o = OntoHandler()

    """
    s = time.time()
    o.parse_ontology(owl_file)
    e = time.time()
    print("Parse: " + str(e - s))
    """

    """
    o.store_ontology("cache_onto/efo.pkl")

    o = OntoHandler()
    o.load_ontology("cache_onto/efo.pkl")

    for name, sig in o.class_hierarchy_signatures:
        print(name)
        print(sig)

    """

    """
    o.store_ontology("cache_onto/dbpedia.pkl")
    exit()
    """

    s = time.time()
    file = "cache_onto/dbpedia.pkl"

    o.load_ontology(file)
    e = time.time()
    print("Load: " + str(e - s))

    """
    for c in o.o.classes:
        ancestors = o.ancestors_of_class(c)
        descendants = o.descendants_of_class(c)
        print(c.bestLabel().title())
        print("Ancestors: " + str(len(ancestors)))
        for ans in ancestors:
            print("\t" + ans.bestLabel().title())
        print("Descendants: " + str(len(descendants)))
        for des in descendants:
            print("\t" + des.bestLabel().title())
    print("-----------------------------------------------")
    """
    for c in o.o.classes:
        print(c)
    
    """
    for op in o.o.objectProperties:
        print(op)
        print(op.ranges)

    print("-----------------------------------------------")
    for op in o.o.annotationProperties:
        print(op)

    print("-----------------------------------------------")
    for op in o.o.datatypeProperties:
        print(op)
    """

    exit()

    for c in o.o.classes:
        print("-----------------------------------------------")
        print(c.bestLabel().title())
        ancestors = o.ancestors_of_class(c)
        print("Ancestors: " + str(len(ancestors)))
        for ans in ancestors:
            print("\t" + ans.bestLabel().title())
        properties = o.get_properties_all_of(c)
        for prop in properties:
            print(prop)
        """
        properties = o.get_properties_all_of(c)
        for prop in properties:
            print(prop)
        """

            

    #for cl in o.class_hierarchy:
    #   print(cl)

    #print("computing signatures for class hierarchy...")
    #s = time.time()
    #ch = o.obtain_class_hierarchy_and_signatures()
    #e = time.time()
    #print("computing signatures for class hierarchy...OK")
    #print("Time to create class hierarchy: " + str(e-s))

    #print("storing it back...")
    #o.store_ontology("cache_onto/efo.pkl")
    #print("storing it back...OK")

    #for el in ch:
    #    print(el)

    """
    cl = o.o.toplayer[6].children()[1].children()[10].children()  # this is cell line
    print(str(len(cl)))
    for c in cl:
        label = c.bestLabel().title()
        print(label)
    print(str(len(cl)))
    """

    #for cl in o.classes():
    #    cl = nlp.camelcase_to_snakecase(cl)
    #    print(cl)

    """
    print("classes")
    for c in o.classes_id():
        name = o.name_of_class(c)
        print(name)
        data = o.instances_of(c, class_id=True)

        if len(data) > 0:
            print(data)

        print("Gonna get bow for: " + str(c))
        s, bow = o.bow_repr_of(c, class_id=True)
        if s:
            if len(bow[1]) > 0:
                print(bow)
    """

    #stats = o.o.stats()
    #for name, value in stats:
    #    print(str(name) + " -> " + str(value))
=======
def parse_ontology(input_ontology_path, output_parsed_ontology_path):
    s = time.time()
    o = OntoHandler()
    o.parse_ontology(input_ontology_path)
    o.store_ontology(output_parsed_ontology_path)
    e = time.time()
    print("Parse ontology took: " + str(e - s))

if __name__ == '__main__':

    input = "ext.owl"
    output = "cache_onto/uberon.pkl"

    parse_ontology(input, output)
>>>>>>> 8a045997
<|MERGE_RESOLUTION|>--- conflicted
+++ resolved
@@ -335,44 +335,29 @@
         return True, ret
 
 
-<<<<<<< HEAD
+def parse_ontology(input_ontology_path, output_parsed_ontology_path):
+    s = time.time()
+    o = OntoHandler()
+    o.parse_ontology(input_ontology_path)
+    o.store_ontology(output_parsed_ontology_path)
+    e = time.time()
+    print("Parse ontology took: " + str(e - s))
+
 if __name__ == '__main__':
 
-
-    #owl_file = '/Users/ra-mit/data/uniprot/uniprotcore.owl'
-    #owl_file = 'opencyc.owl'
-    #owl_file = 'efo.owl'
+    input = "ext.owl"
+    output = "cache_onto/uberon.pkl"
+
+    parse_ontology(input, output)
+
+
+"""
+if __name__ == '__main__':
+
 
     owl_file = "/home/jian/EKG/dbpedia_2016-04.owl"
 
-    #owl_file = 'dbpedia_2016-04.owl'
-    #owl_file = "efo.owl"
-
     o = OntoHandler()
-
-    """
-    s = time.time()
-    o.parse_ontology(owl_file)
-    e = time.time()
-    print("Parse: " + str(e - s))
-    """
-
-    """
-    o.store_ontology("cache_onto/efo.pkl")
-
-    o = OntoHandler()
-    o.load_ontology("cache_onto/efo.pkl")
-
-    for name, sig in o.class_hierarchy_signatures:
-        print(name)
-        print(sig)
-
-    """
-
-    """
-    o.store_ontology("cache_onto/dbpedia.pkl")
-    exit()
-    """
 
     s = time.time()
     file = "cache_onto/dbpedia.pkl"
@@ -381,7 +366,6 @@
     e = time.time()
     print("Load: " + str(e - s))
 
-    """
     for c in o.o.classes:
         ancestors = o.ancestors_of_class(c)
         descendants = o.descendants_of_class(c)
@@ -393,11 +377,9 @@
         for des in descendants:
             print("\t" + des.bestLabel().title())
     print("-----------------------------------------------")
-    """
     for c in o.o.classes:
         print(c)
     
-    """
     for op in o.o.objectProperties:
         print(op)
         print(op.ranges)
@@ -409,7 +391,6 @@
     print("-----------------------------------------------")
     for op in o.o.datatypeProperties:
         print(op)
-    """
 
     exit()
 
@@ -423,77 +404,8 @@
         properties = o.get_properties_all_of(c)
         for prop in properties:
             print(prop)
-        """
         properties = o.get_properties_all_of(c)
         for prop in properties:
             print(prop)
-        """
-
-            
-
-    #for cl in o.class_hierarchy:
-    #   print(cl)
-
-    #print("computing signatures for class hierarchy...")
-    #s = time.time()
-    #ch = o.obtain_class_hierarchy_and_signatures()
-    #e = time.time()
-    #print("computing signatures for class hierarchy...OK")
-    #print("Time to create class hierarchy: " + str(e-s))
-
-    #print("storing it back...")
-    #o.store_ontology("cache_onto/efo.pkl")
-    #print("storing it back...OK")
-
-    #for el in ch:
-    #    print(el)
-
-    """
-    cl = o.o.toplayer[6].children()[1].children()[10].children()  # this is cell line
-    print(str(len(cl)))
-    for c in cl:
-        label = c.bestLabel().title()
-        print(label)
-    print(str(len(cl)))
-    """
-
-    #for cl in o.classes():
-    #    cl = nlp.camelcase_to_snakecase(cl)
-    #    print(cl)
-
-    """
-    print("classes")
-    for c in o.classes_id():
-        name = o.name_of_class(c)
-        print(name)
-        data = o.instances_of(c, class_id=True)
-
-        if len(data) > 0:
-            print(data)
-
-        print("Gonna get bow for: " + str(c))
-        s, bow = o.bow_repr_of(c, class_id=True)
-        if s:
-            if len(bow[1]) > 0:
-                print(bow)
-    """
-
-    #stats = o.o.stats()
-    #for name, value in stats:
-    #    print(str(name) + " -> " + str(value))
-=======
-def parse_ontology(input_ontology_path, output_parsed_ontology_path):
-    s = time.time()
-    o = OntoHandler()
-    o.parse_ontology(input_ontology_path)
-    o.store_ontology(output_parsed_ontology_path)
-    e = time.time()
-    print("Parse ontology took: " + str(e - s))
-
-if __name__ == '__main__':
-
-    input = "ext.owl"
-    output = "cache_onto/uberon.pkl"
-
-    parse_ontology(input, output)
->>>>>>> 8a045997
+"""
+ 