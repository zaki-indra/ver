--- conflicted
+++ resolved
@@ -318,7 +318,6 @@
     output = "cache_onto/dbpedia.pkl"
     """
 
-<<<<<<< HEAD
     #parse_ontology(input, output)
 
     o = OntoHandler()
@@ -333,22 +332,4 @@
         if descr == "":
             nodesc += 1
     print(str(nodesc) + "/" + str(total) + " no descr")
-    # EFO output: 18604/19230 no descr
-=======
-    parse_ontology(input, output)
-
-    """
-    o = OntoHandler()
-    o.load_ontology(output)
-    print("-------------- Class -------------")
-    for c in o.o.classes:
-        print(c)
-        print(c.bestLabel().title())
-    """
-
-    """
-    print("-------------- Object Property -------------")
-    for p in o.o.objectProperties:
-        print(p)
-    """
->>>>>>> 6f6eb9e9
+    # EFO output: 18604/19230 no descr