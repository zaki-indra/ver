import ontospy
import time
import pickle
import sys
import rdflib
from dataanalysis import nlp_utils as nlp
from ontomatch.ss_utils import minhash


# We are serializing highly nested structures here...
sys.setrecursionlimit(50000)


class OntoHandler:

    def __init__(self):
        self.ontology_name = None
        self.o = None
        self.objectProperties = []
        self.class_hierarchy = []
        self.class_hierarchy_signatures = []

    def parse_ontology(self, file):
        """
        Preprocess ontology into library-specific format
        :param file:
        :return:
        """
        self.ontology_name = file
        ont = ontospy.Ontospy(file)
        self.o = ont
        self.objectProperties = self.o.objectProperties  # cache this
        self.class_hierarchy = self.__get_class_levels_hierarchy()  # preprocess this
        self.class_hierarchy_signatures = self.compute_classes_signatures()

    def store_ontology(self, path):
        """
        Serialize processed ontology to avoid pre-processing time
        :param ont:
        :param path:
        :return:
        """
        f = open(path, 'wb')
        pickle.dump(self.o, f)
        pickle.dump(self.class_hierarchy, f)
        pickle.dump(self.class_hierarchy_signatures, f)
        f.close()

    def load_ontology(self, path):
        """
        Load processed ontology
        :param path:
        :return:
        """
        f = open(path, 'rb')
        self.o = pickle.load(f)
        self.class_hierarchy = pickle.load(f)
        self.class_hierarchy_signatures = pickle.load(f)
        self.objectProperties = self.o.objectProperties
        f.close()
        #self.class_hierarchy = self.__get_class_levels_hierarchy()  # pre_load this

    def classes(self):
        """
        Return list of classes
        :param o:
        :return:
        """
        return [x.bestLabel().title() for x in self.o.classes]

    def classes_id(self):
        """
        Return list of IDs
        :return:
        """
        return [x.id for x in self.o.classes]

    def name_of_class(self, class_id):
        """
        Returns name of a class given its id
        :param class_id:
        :return:
        """
        c = self.o.getClass(id=class_id)
        name = c.bestLabel().title()  # title to avoid rdflib types
        return name

    def id_of_class(self, class_name):
        """
        Returns class id given its name, or -1 if no class named that way
        :param class_name:
        :return:
        """
        c = self.o.getClass(match=class_name)[0]
        if len(c) > 0:
            cid = c.id
            return cid
        else:
            return -1

    def __get_class_levels_hierarchy(self, element=None):
        if not element:
            levels = [(self.ontology_name, [(top.id, top.bestLabel().title())
                                            for top in self.o.toplayer])]  # name of top-level level is onto name
            for x in self.o.toplayer:
                levels.extend(self.__get_class_levels_hierarchy(x))
            return levels

        if not element.children():
            return []

        levels = [(element.bestLabel().title(), [(child.id, child.bestLabel().title())
                                                 for child in element.children()])]  # name of parent
        for sub in element.children():
            levels.extend(self.__get_class_levels_hierarchy(sub))
        return levels

    def class_levels_count(self):
        """
        Return the number of levels in the class hierarchy. This is equivalent to nodes in a tree.
        :return:
        """
        return len(self.class_hierarchy)

    def class_hierarchy_iterator(self):
        """
        Returns lists of classes that are at the same level of the hierarhcy, i.e., node in a tree
        :return:
        """
        for level in self.class_hierarchy:
            name = level[0]  # str with the name of the level (parent name)
            classes = level[1]  # [(id, class_name)]
            yield name, classes

    def compute_classes_signatures(self):
        """
        Return a minhash signature of the class-names per class hierarchy level
        :return:
        """
        st = time.time()
        mh_time = 0
        class_hierarchy_signatures = []
        for level_name, list_classes in self.class_hierarchy_iterator():
            if len(list_classes) < 10:
                continue  # filter out short classes
            ch = [el[1] for el in list_classes]
            smh = time.time()
            mh = minhash(ch)
            emh = time.time()
            mh_time += (emh - smh)
            chs = (level_name, mh)
            class_hierarchy_signatures.append(chs)
        et = time.time()
        total_time = et - st
        print("Total time signatures: " + str(total_time))
        print("Total time mh: " + str(mh_time))
        print("Ratio: " + str(mh_time/total_time))
        return class_hierarchy_signatures

    def get_classes_signatures(self, filter=None):
        if filter is None:
            return self.class_hierarchy_signatures
        else:
            return [el for el in self.class_hierarchy_signatures]

    def parents_of_class(self, class_name, class_id=False):
        """
        Parents of given class
        :param class_name:
        :return:
        """
        if class_id:
            return self.o.getClass(id=class_name).parents()
        return self.o.getClass(match=class_name)[0].parents()

    def children_of_class(self, class_name, class_id=False):
        """
        Children of given class
        :param class_name:
        :return:
        """
        if class_id:
            return self.o.getClass(id=class_name).children()
        return self.o.getClass(match=class_name)[0].children()

    def properties_all_of(self, class_name, class_id=False):
        """
        All properties associated to the given class (both datatype and object)
        :param class_name:
        :return:
        """
        if class_id:
            c = self.o.getClass(id=class_name)
        else:
            c = self.o.getClass(match=class_name)[0]
        properties = self.o.getInferredPropertiesForClass(c)
        props = []
        for k, v in properties.items():
            for el in v:
                props.append(el)
        return props

    def get_class_data_signatures(self):
        signatures = []
        for cid in self.classes_id():
            data = self.instances_of(cid, class_id=True)
            sig = minhash(data)
            class_name = self.name_of_class(cid)
            signatures.append((class_name, sig))
        return signatures

    def instances_of(self, class_name, class_id=False):
        """
        When data is available, retrieve all data for the given class
        :param c:
        :param p:
        :return:
        """
        if class_id:
            c = self.o.getClass(id=class_name)
        else:
            c = self.o.getClass(match=class_name)[0]
        clean_data = []
        data = c.instances()
        for d in data:
            if type(d) == rdflib.term.URIRef:
                d = d.title()
            clean_data.append(d)
        return clean_data

    def relations_of(self, class_name, class_id=False):
        """
        Return for the given class all properties that refere to other classes, i.e., they are relations
        :param c:
        :return:
        """
        if class_id:
            c = self.o.getClass(id=class_name)
        else:
            c = self.o.getClass(match=class_name)[0]
        property_for_class = self.o.getInferredPropertiesForClass(c)[:1]
        properties = []
        for dic in property_for_class:
            for k, v in dic.items():
                if len(v) > 0:
                    properties += v
        relations = []  # hosting (label, descr)
        for p in properties:
            if p in self.objectProperties:
                label = p.bestLabel()
                descr = p.bestDescription()
                relations.append((label, descr))
        return relations

    def bow_repr_of(self, class_name, class_id=False):
        """
        Retrieve a bag of words (bow) representation of the given class
        :param c:
        :return: (boolean, (class_name, bow)) if a bow can be built, or (boolean, str:reason) if not
        """
        if class_id:
            c = self.o.getClass(id=class_name)
        else:
            c = self.o.getClass(match=class_name)[0]
            if c is not None:
                c = c[0]
        if c is None:
            return False, "Class does not exist"  # means there's no

        label = c.bestLabel()
        descr = c.bestDescription()
        # Get class name, description -> bow, properties -> bow
        pnouns = nlp.get_proper_nouns(descr)
        nouns = nlp.get_nouns(descr)
        bow_descr = pnouns + nouns
        props = self.relations_of(class_name, class_id=class_id)
        bow_properties = []
        for prop_label, prop_descr, in props:
            tokens = nlp.tokenize_property(prop_label)
            bow_properties.extend(tokens)
        bow = bow_descr + bow_properties
        bow = nlp.curate_tokens(bow)
        ret = (label, bow)
        return True, ret


if __name__ == '__main__':


<<<<<<< HEAD
    #owl_file = '/Users/ra-mit/data/uniprot/uniprotcore.owl'
    #owl_file = 'opencyc.owl'
    #owl_file = 'efo.owl'
    """
    owl_file = "/home/jian/EKG/dbpedia_2016-04.owl"
=======
    owl_file = 'dbpedia_2016-04.owl'
    owl_file = "efo.owl"
>>>>>>> e87a38a3
    o = OntoHandler()

    s = time.time()
    o.parse_ontology(owl_file)
    e = time.time()
    print("Parse: " + str(e - s))

    o.store_ontology("cache_onto/efo.pkl")

    o = OntoHandler()
    o.load_ontology("cache_onto/efo.pkl")

    for name, sig in o.class_hierarchy_signatures:
        print(name)
        print(sig)

<<<<<<< HEAD
    #o.store_ontology("cache_onto/opencyc.pkl")
    #exit()
=======
>>>>>>> e87a38a3

    o.store_ontology("cache_onto/dbpedia.pkl")
    exit()
    """

    s = time.time()
    file = "cache_onto/dbpedia.pkl"

    o.load_ontology(file)
    e = time.time()
    print("Load: " + str(e - s))

    for el in o.class_hierarchy_iterator():
        print(el)

    for cl in o.classes():
        cl = nlp.camelcase_to_snakecase(cl)
        print(cl)

    """
    print("classes")
    for c in o.classes_id():
        name = o.name_of_class(c)
        print(name)
        data = o.instances_of(c, class_id=True)

        if len(data) > 0:
            print(data)

        print("Gonna get bow for: " + str(c))
        s, bow = o.bow_repr_of(c, class_id=True)
        if s:
            if len(bow[1]) > 0:
                print(bow)
    """

    #stats = o.o.stats()
    #for name, value in stats:
    #    print(str(name) + " -> " + str(value))<|MERGE_RESOLUTION|>--- conflicted
+++ resolved
@@ -287,16 +287,14 @@
 if __name__ == '__main__':
 
 
-<<<<<<< HEAD
     #owl_file = '/Users/ra-mit/data/uniprot/uniprotcore.owl'
     #owl_file = 'opencyc.owl'
     #owl_file = 'efo.owl'
     """
     owl_file = "/home/jian/EKG/dbpedia_2016-04.owl"
-=======
     owl_file = 'dbpedia_2016-04.owl'
     owl_file = "efo.owl"
->>>>>>> e87a38a3
+
     o = OntoHandler()
 
     s = time.time()
@@ -313,11 +311,8 @@
         print(name)
         print(sig)
 
-<<<<<<< HEAD
     #o.store_ontology("cache_onto/opencyc.pkl")
     #exit()
-=======
->>>>>>> e87a38a3
 
     o.store_ontology("cache_onto/dbpedia.pkl")
     exit()
